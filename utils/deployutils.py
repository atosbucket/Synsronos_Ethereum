import time

from web3 import Web3, HTTPProvider
from solc import compile_files

BLOCKCHAIN_ADDRESS = "http://localhost:8545"
W3 = Web3(HTTPProvider(BLOCKCHAIN_ADDRESS))
POLLING_INTERVAL = 0.1
STATUS_ALIGN_SPACING = 6


# The number representing 1 in our contracts.
UNIT = 10**18

# The number of wei per ether.
ETHER = 10**18

# Master test account
MASTER = W3.eth.accounts[0]

# Dummy account for certain tests (i.e. changing ownership)
DUMMY = W3.eth.accounts[1]

# what account was last accessed, assumes ganache-cli was started with enough actors
last_accessed_account = 1


def fresh_account():
    """Return first account after DUMMY"""
    try:
        return W3.eth.accounts[last_accessed_account+1]
    except KeyError:
        raise Exception("""W3.eth.accounts doesn't contain enough accounts,
        restart ganache with more accounts (i.e. ganache-cli -a 500)""")


def fresh_accounts(num_accs):
    accs = W3.eth.accounts[last_accessed_account + 1:]
    if len(accs) < num_accs:
        raise Exception("""W3.eth.accounts doesn't contain enough accounts,
                        restart ganache with more accounts (i.e. ganache-cli -a 500)""")
    return accs[:num_accs]


class TERMCOLORS:
    HEADER = '\033[95m'
    OKBLUE = '\033[94m'
    OKGREEN = '\033[92m'
    WARNING = '\033[93m'
    FAIL = '\033[91m'
    ENDC = '\033[0m'
    BOLD = '\033[1m'
    UNDERLINE = '\033[4m'


def to_seconds(seconds=0, minutes=0, hours=0, days=0, weeks=0):
    total_time = seconds
    mult = 60
    total_time += minutes*mult
    mult *= 60
    total_time += hours*mult
    mult *= 24
    total_time += days*mult
    mult *= 7
    total_time += weeks*mult
    return total_time


def attempt(function, func_args, init_string, print_status=True, print_exception=True):
    if print_status:
        print(init_string, end="", flush=True)

    pad = (STATUS_ALIGN_SPACING - len(init_string)) % STATUS_ALIGN_SPACING

    try:
        result = function(*func_args)
        if print_status:
            print(f"{TERMCOLORS.OKGREEN}{' '*pad}Done!{TERMCOLORS.ENDC}")
        return result
    except Exception as e:
        if print_status:
            print(f"{TERMCOLORS.FAIL}{' '*pad}Failed.{TERMCOLORS.ENDC}")
        if print_exception:
            print(f"{TERMCOLORS.WARNING}{TERMCOLORS.BOLD}ERROR:{TERMCOLORS.ENDC} {TERMCOLORS.BOLD}{e}{TERMCOLORS.ENDC}")
        return None


def compile_contracts(files, remappings=None):
    if remappings is None:
        remappings = []
    contract_interfaces = {}
    compiled = compile_files(files, import_remappings=remappings)
    for key in compiled:
        name = key.split(':')[-1]
        contract_interfaces[name] = compiled[key]
    return contract_interfaces


def force_mine_block():
    W3.providers[0].make_request("evm_mine", [])


def fast_forward(seconds=0, minutes=0, hours=0, days=0, weeks=0):
    total_time = to_seconds(seconds, minutes, hours, days, weeks)
    W3.providers[0].make_request("evm_increaseTime", [total_time])
    force_mine_block()

def take_snapshot():
    x = W3.providers[0].make_request("evm_snapshot", [])
    force_mine_block()
    return x

def restore_snapshot(snapshot):
    W3.providers[0].make_request("evm_revert", [snapshot['result']])
    force_mine_block()
<<<<<<< HEAD

def take_snapshot():
    x = W3.providers[0].make_request("evm_snapshot", [])
    force_mine_block()
    return x


def restore_snapshot(snapshot):
    W3.providers[0].make_request("evm_revert", [snapshot['result']])
    force_mine_block()

=======
>>>>>>> ef9ac03d

def mine_tx(tx_hash):
    tx_receipt = W3.eth.getTransactionReceipt(tx_hash)
    while tx_receipt is None:
        time.sleep(POLLING_INTERVAL)
        tx_receipt = W3.eth.getTransactionReceipt(tx_hash)
    return tx_receipt


def mine_txs(tx_hashes):
    hashes = list(tx_hashes)
    tx_receipts = {}
    while hashes:
        to_remove = []
        for tx_hash in hashes:
            tx_receipt = W3.eth.getTransactionReceipt(tx_hash)
            if tx_receipt is not None:
                tx_receipts[tx_hash] = tx_receipt
                to_remove.append(tx_hash)
        for item in to_remove:
            hashes.remove(item)
        time.sleep(POLLING_INTERVAL)
    return tx_receipts


def deploy_contract(compiled_sol, contract_name, deploy_account, constructor_args=None, gas=5000000):
    if constructor_args is None:
        constructor_args = []
    contract_interface = compiled_sol[contract_name]
    contract = W3.eth.contract(abi=contract_interface['abi'], bytecode=contract_interface['bin'])
    tx_hash = contract.deploy(transaction={'from': deploy_account, 'gas': gas},
                              args=constructor_args)
    tx_receipt = mine_tx(tx_hash)
    contract_instance = W3.eth.contract(address=tx_receipt['contractAddress'], abi=contract_interface['abi'])
    return contract_instance, tx_receipt


def attempt_deploy(compiled_sol, contract_name, deploy_account, constructor_args, print_status=True, print_exception=True):
    return attempt(deploy_contract,
                   [compiled_sol, contract_name, deploy_account, constructor_args],
                   f"Deploying {contract_name}... ",
                   print_status=print_status, print_exception=print_exception)<|MERGE_RESOLUTION|>--- conflicted
+++ resolved
@@ -105,15 +105,6 @@
     W3.providers[0].make_request("evm_increaseTime", [total_time])
     force_mine_block()
 
-def take_snapshot():
-    x = W3.providers[0].make_request("evm_snapshot", [])
-    force_mine_block()
-    return x
-
-def restore_snapshot(snapshot):
-    W3.providers[0].make_request("evm_revert", [snapshot['result']])
-    force_mine_block()
-<<<<<<< HEAD
 
 def take_snapshot():
     x = W3.providers[0].make_request("evm_snapshot", [])
@@ -124,9 +115,7 @@
 def restore_snapshot(snapshot):
     W3.providers[0].make_request("evm_revert", [snapshot['result']])
     force_mine_block()
-
-=======
->>>>>>> ef9ac03d
+    
 
 def mine_tx(tx_hash):
     tx_receipt = W3.eth.getTransactionReceipt(tx_hash)
