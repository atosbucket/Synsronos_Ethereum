--- conflicted
+++ resolved
@@ -1,10 +1,6 @@
 {
 	"name": "synthetix",
-<<<<<<< HEAD
-	"version": "2.30.0-alpha",
-=======
 	"version": "2.30.0",
->>>>>>> 3f37c20c
 	"license": "MIT",
 	"author": "Synthetix",
 	"description": "The smart contracts which make up the Synthetix system. (synthetix.io)",
