{
	"name": "synthetix",
<<<<<<< HEAD
	"version": "2.74.2-alpha",
=======
	"version": "2.75.2",
>>>>>>> c3c7c160
	"license": "MIT",
	"author": "Synthetix",
	"description": "The smart contracts which make up the Synthetix system. (synthetix.io)",
	"scripts": {
		"setup": "npm install && allow-scripts",
		"clean-install": "rm -rf build && rm ./package-lock.json && rm -rf node_modules/* && npm install",
		"compile": "hardhat compile",
		"coverage": "node --max-old-space-size=4096 ./node_modules/.bin/hardhat coverage",
		"format": "prettier --write \"contracts/**/*.sol\" \"**/*.js\" \"**/*.md\" \"**/*.yml\" \"**/*.json\"",
		"lint": "solhint \"contracts/*.sol\" && solhint \"contracts/test-helpers/*.sol\" && solhint --config contracts/interfaces/.solhint.json \"contracts/interfaces/*.sol\" && prettier -c 'contracts/**/*.sol' && eslint \"**/*.js\"",
		"lint:fix": "prettier --write 'contracts/**/*.sol' && eslint --fix \"**/*.js\"",
		"build:ci": "node .circleci/pack.js",
		"slither": "python3 -m venv .venv && .venv/bin/python -m pip install slither-analyzer && .venv/bin/python -m slither .",
		"pack": "webpack --mode production",
		"fork": "node --max-old-space-size=4096 ./node_modules/.bin/hardhat node",
		"fork:mainnet": "node --max-old-space-size=4096 ./node_modules/.bin/hardhat node --target-network mainnet --port 9545",
		"fork:ovm": "node --max-old-space-size=4096 ./node_modules/.bin/hardhat node --target-network mainnet --use-ovm",
		"test": "node --max-old-space-size=4096 ./node_modules/.bin/hardhat test",
		"describe": "hardhat describe",
		"test:deployments": "mocha test/deployments -- --timeout 100000",
		"test:etherscan": "node test/etherscan",
		"test:publish": "concurrently --kill-others --success first \"anvil > /dev/null\" \"wait-port 127.0.0.1:8545 && mocha test/publish --bail --timeout 240000\"",
		"test:integration:l1": "hardhat test:integration:l1 --compile --deploy",
		"test:integration:l2": "hardhat test:integration:l2 --compile --deploy"
	},
	"husky": {
		"hooks": {
			"pre-commit": "pretty-quick --staged && ./hooks/lint"
		}
	},
	"repository": {
		"type": "git",
		"url": "https://github.com/Synthetixio/synthetix.git"
	},
	"keywords": [
		"Synthetix",
		"SNX",
		"sUSD",
		"Solidity",
		"Ethereum",
		"DeFi"
	],
	"engines": {
		"node": ">=8.10.0"
	},
	"files": [
		"index.js",
		"bin.js",
		"build/ast",
		"contracts/**/*.sol",
		"publish/*.json",
		"publish/deployed/mainnet/*",
		"publish/deployed/mainnet-ovm/*",
		"publish/deployed/goerli/*",
		"publish/deployed/goerli-ovm/*",
		"publish/deployed/local-ovm/*"
	],
	"bin": {
		"snx": "bin.js"
	},
	"main": "index.js",
	"browser": "browser.js",
	"bugs": {
		"url": "https://github.com/Synthetixio/synthetix/issues"
	},
	"homepage": "https://synthetix.io",
	"directories": {
		"test": "test"
	},
	"devDependencies": {
		"@chainlink/contracts-0.0.10": "npm:@chainlink/contracts@0.0.10",
		"@codechecks/client": "^0.1.11",
		"@eth-optimism/contracts": "^0.3.4",
		"@eth-optimism/core-utils": "^0.4.5",
		"@eth-optimism/smock": "^1.1.10",
		"@gnosis.pm/safe-core-sdk": "^1.3.0",
		"@gnosis.pm/safe-service-client": "^1.1.0",
		"@nomiclabs/ethereumjs-vm": "^4.2.2",
		"@nomiclabs/hardhat-ethers": "^2.0.2",
		"@nomiclabs/hardhat-truffle5": "^2.0.0",
		"@nomiclabs/hardhat-web3": "^2.0.0",
		"@pinata/sdk": "^1.1.11",
		"@uniswap/token-lists": "^1.0.0-beta.11",
		"ajv": "^6.12.4",
		"async": "^3.2.3",
		"axios": "^0.21.2",
		"bn.js": "^4.11.8",
		"chai": "^4.2.0",
		"chalk": "^2.4.2",
		"concurrently": "^5.2.0",
		"dotenv": "^6.1.0",
		"eslint": "^7.6.0",
		"eslint-config-prettier": "^3.6.0",
		"eslint-config-standard": "^12.0.0",
		"eslint-plugin-havven": "^1.0.0",
		"eslint-plugin-import": "^2.22.0",
		"eslint-plugin-no-only-tests": "^2.4.0",
		"eslint-plugin-node": "^11.1.0",
		"eslint-plugin-prettier": "^2.6.2",
		"eslint-plugin-promise": "^4.0.1",
		"eslint-plugin-standard": "^4.0.0",
		"ethers": "^5.4.6",
		"execa": "^4.1.0",
		"fs-extra": "^9.0.1",
		"hardhat": "^2.8.2",
<<<<<<< HEAD
		"hardhat-cannon": "^1.0.22",
=======
		"hardhat-cannon": "^1.0.17",
>>>>>>> c3c7c160
		"hardhat-gas-reporter": "^1.0.4",
		"hardhat-interact": "^0.2.3",
		"husky": "^4.3.0",
		"is-ci": "^2.0.0",
		"lodash.clonedeep": "^4.5.0",
		"lodash.uniq": "^4.5.0",
		"mocha": "^8.1.3",
		"mocha-junit-reporter": "^2.0.2",
		"mustache": "^4.0.1",
		"openzeppelin-solidity-2.3.0": "npm:openzeppelin-solidity@2.3.0",
		"p-limit": "^1.3.0",
		"prettier": "^1.19.1",
		"prettier-plugin-solidity": "^1.0.0-beta.6",
		"pretty-quick": "^2.0.2",
		"rlp": "^2.2.6",
		"semver": "^7.3.2",
		"solc": "^0.5.16",
		"solhint": "^3.3.4",
		"solidifier": "^2.2.3",
		"solidity-coverage": "^0.7.17",
		"table": "^5.0.2",
		"wait-port": "^0.2.2",
		"web3": "^1.7.0",
		"webpack": "^4.44.0",
		"webpack-cli": "^3.3.12"
	},
	"dependencies": {
		"@nomiclabs/hardhat-etherscan": "^3.1.0",
		"abi-decoder": "^2.3.0",
		"commander": "^8.1.0",
		"inquirer": "^6.5.2",
		"inquirer-list-search-prompt": "^1.0.2",
		"js-levenshtein": "^1.1.6",
		"pretty-error": "^2.1.1",
		"solidity-parser-antlr": "^0.4.11",
		"web3-utils": "^1.2.2"
	},
	"lavamoat": {
		"allowScripts": {
			"uglifyjs-webpack-plugin": false,
			"fsevents": false,
			"keccak": false,
			"secp256k1": false,
			"web3": false,
			"web3-bzz": false,
			"bufferutil": false,
			"utf-8-validate": false,
			"web3-shh": false,
			"highlight.js": false,
			"core-js-pure": false,
			"husky": false,
			"@lavamoat/preinstall-always-fail": false
		}
	}
}<|MERGE_RESOLUTION|>--- conflicted
+++ resolved
@@ -1,10 +1,6 @@
 {
 	"name": "synthetix",
-<<<<<<< HEAD
-	"version": "2.74.2-alpha",
-=======
 	"version": "2.75.2",
->>>>>>> c3c7c160
 	"license": "MIT",
 	"author": "Synthetix",
 	"description": "The smart contracts which make up the Synthetix system. (synthetix.io)",
@@ -110,11 +106,7 @@
 		"execa": "^4.1.0",
 		"fs-extra": "^9.0.1",
 		"hardhat": "^2.8.2",
-<<<<<<< HEAD
-		"hardhat-cannon": "^1.0.22",
-=======
 		"hardhat-cannon": "^1.0.17",
->>>>>>> c3c7c160
 		"hardhat-gas-reporter": "^1.0.4",
 		"hardhat-interact": "^0.2.3",
 		"husky": "^4.3.0",
