{
	"name": "synthetix",
	"version": "2.27.0-alpha",
	"license": "MIT",
	"author": "Synthetix",
	"description": "The smart contracts which make up the Synthetix system. (synthetix.io)",
	"scripts": {
		"clean-install": "rm -rf build && rm ./package-lock.json && rm -rf node_modules/* && npm install",
		"compile:legacy": "buidler compile --config legacy/buidler.legacy.js",
		"compile": "npm run compile:legacy && buidler compile",
		"coverage": "NODE_OPTIONS=\"--max-old-space-size=4096\" buidler coverage --network coverage",
		"generate-asts": "buidler compile",
		"format": "prettier --write \"contracts/**/*.sol\" \"**/*.js\" \"**/*.json\"",
		"lint": "solhint \"contracts/*.sol\" && solhint \"contracts/test-helpers/*.sol\" && solhint --config contracts/interfaces/.solhint.json \"contracts/interfaces/*.sol\" && eslint \"**/*.js\"",
		"lint:fix": "eslint --fix \"**/*.js\"",
		"slither": "pip3 install --user slither-analyzer && slither .",
		"pack": "webpack --mode production",
		"prepublishOnly": "npm run generate-asts && npm run pack",
		"test": "buidler test",
		"test:gas": "buidler test --gas --optimizer || cat test-gas-used.log",
		"test:legacy": "npm run compile:legacy && buidler test:legacy",
		"test:deployments": "mocha test/deployments -- --timeout 15000",
		"test:etherscan": "node test/etherscan",
		"test:local": "concurrently --kill-others --success first \"npx buidler node > /dev/null\" \"wait-port 8545 && node test/testnet --network local --yes\"",
		"test:publish": "concurrently --kill-others --success first \"npx buidler node > /dev/null\" \"wait-port 8545 && mocha test/publish\"",
		"test:testnet": "node test/testnet"
	},
	"repository": {
		"type": "git",
		"url": "git+https://github.com/Synthetixio/synthetix.git"
	},
	"keywords": [
		"Synthetix",
		"Solidity",
		"DeFi"
	],
	"engines": {
		"node": ">=8.10.0"
	},
	"files": [
		"index.js",
		"bin.js",
		"build/ast",
		"contracts/**/*.sol",
		"publish/deployed/kovan/*.json",
		"publish/deployed/rinkeby/*.json",
		"publish/deployed/ropsten/*.json",
		"publish/deployed/mainnet/*.json"
	],
	"bin": {
		"snx": "bin.js"
	},
	"main": "index.js",
	"browser": "browser.js",
	"bugs": {
		"url": "https://github.com/Synthetixio/synthetix/issues"
	},
	"homepage": "https://synthetix.io",
	"directories": {
		"test": "test"
	},
	"devDependencies": {
		"@codechecks/client": "0.1.10",
		"@nomiclabs/buidler": "1.3.7",
		"@nomiclabs/buidler-truffle5": "1.3.4",
		"@nomiclabs/buidler-web3": "1.3.4",
		"abi-decoder": "2.3.0",
		"axios": "0.19.2",
		"bn.js": "4.11.8",
		"buidler-ast-doc": "0.0.14-rc",
		"buidler-gas-reporter": "^0.1.4-beta.3",
		"chai": "4.2.0",
		"chalk": "^2.4.2",
		"concurrently": "5.2.0",
		"dotenv": "^6.1.0",
		"eslint": "7.6.0",
		"eslint-config-prettier": "^3.6.0",
		"eslint-config-standard": "^12.0.0",
		"eslint-plugin-havven": "^1.0.0",
		"eslint-plugin-import": "2.22.0",
		"eslint-plugin-node": "11.1.0",
		"eslint-plugin-prettier": "^2.6.2",
		"eslint-plugin-promise": "^4.0.1",
		"eslint-plugin-standard": "^4.0.0",
<<<<<<< HEAD
		"lodash.clonedeep": "^4.5.0",
=======
		"ganache-core": "^2.11.2",
>>>>>>> a0aca79a
		"mocha": "8.0.1",
		"prettier": "^1.14.2",
		"prettier-plugin-solidity": "1.0.0-alpha.51",
		"semver": "7.3.2",
		"solc": "0.5.16",
		"solhint": "^2.3.0",
		"solidifier": "github:synthetixio/solidifier#2.2.0",
		"solidity-coverage": "0.7.9",
		"table": "^5.0.2",
		"wait-port": "^0.2.2",
		"web3": "^1.2.11",
		"webpack": "4.44.0",
		"webpack-cli": "3.3.12"
	},
	"dependencies": {
		"@chainlink/contracts-0.0.9": "npm:@chainlink/contracts@0.0.9",
		"commander": "5.1.0",
		"openzeppelin-solidity-2.3.0": "npm:openzeppelin-solidity@2.3.0",
		"pretty-error": "^2.1.1",
		"solidity-parser-antlr": "^0.4.11",
		"web3-utils": "1.2.2"
	}
}<|MERGE_RESOLUTION|>--- conflicted
+++ resolved
@@ -82,11 +82,8 @@
 		"eslint-plugin-prettier": "^2.6.2",
 		"eslint-plugin-promise": "^4.0.1",
 		"eslint-plugin-standard": "^4.0.0",
-<<<<<<< HEAD
 		"lodash.clonedeep": "^4.5.0",
-=======
 		"ganache-core": "^2.11.2",
->>>>>>> a0aca79a
 		"mocha": "8.0.1",
 		"prettier": "^1.14.2",
 		"prettier-plugin-solidity": "1.0.0-alpha.51",
