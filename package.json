--- conflicted
+++ resolved
@@ -1,7 +1,6 @@
 {
-<<<<<<< HEAD
 	"name": "synthetix",
-	"version": "2.5.5",
+	"version": "2.5.6",
 	"license": "MIT",
 	"author": "Synthetix",
 	"description": "The smart contracts which make up the Synthetix system. (synthetix.io)",
@@ -84,89 +83,4 @@
 		"pretty-error": "^2.1.1",
 		"solc": "0.4.25"
 	}
-=======
-  "name": "synthetix",
-  "version": "2.5.6",
-  "license": "MIT",
-  "author": "Synthetix",
-  "description": "The smart contracts which make up the Synthetix system. (synthetix.io)",
-  "scripts": {
-    "clean-install": "rm -rf build && rm ./package-lock.json && rm -rf node_modules/* && npm install",
-    "coverage": "solidity-coverage",
-    "ganache": "ganache-cli -e 1000000000000 -l 0x7a1200 -t 2018-03-13T00:00:00",
-    "lint": "eslint \"**/*.js\" && solium -d contracts/",
-    "lint:fix": "eslint --fix \"**/*.js\" && solium --fix -d contracts/",
-    "test": "concurrently --kill-others --success first \"npm run ganache > /dev/null\" \"truffle compile && wait-port 8545 && truffle test\"",
-    "truffle": "truffle"
-  },
-  "repository": {
-    "type": "git",
-    "url": "git+https://github.com/Synthetixio/synthetix.git"
-  },
-  "keywords": [
-    "Synthetix",
-    "Solidity",
-    "Truffle"
-  ],
-  "engines": {
-    "node": ">=8.10.0"
-  },
-  "files": [
-    "./index.js",
-    "publish/deployed/*/synths.json",
-    "publish/deployed/*/deployment.json"
-  ],
-  "bin": {
-    "snx": "index.js"
-  },
-  "main": "index.js",
-  "bugs": {
-    "url": "https://github.com/Synthetixio/synthetix/issues"
-  },
-  "homepage": "https://synthetix.io",
-  "directories": {
-    "test": "test"
-  },
-  "devDependencies": {
-    "axios": "^0.18.0",
-    "bip39": "^2.5.0",
-    "bn.js": "4.11.8",
-    "chalk": "^2.4.2",
-    "concurrently": "4.1.0",
-    "dotenv": "^6.1.0",
-    "eslint": "^5.5.0",
-    "eslint-config-prettier": "^3.0.1",
-    "eslint-config-standard": "^12.0.0",
-    "eslint-plugin-havven": "^1.0.0",
-    "eslint-plugin-import": "^2.14.0",
-    "eslint-plugin-node": "^7.0.1",
-    "eslint-plugin-prettier": "^2.6.2",
-    "eslint-plugin-promise": "^4.0.1",
-    "eslint-plugin-standard": "^4.0.0",
-    "eth-gas-reporter": "0.1.12",
-    "ganache-cli": "^6.4.1",
-    "glob": "^7.1.3",
-    "mkdirp": "^0.5.1",
-    "prettier": "^1.14.2",
-    "rimraf": "^2.6.2",
-    "seedrandom": "^2.4.4",
-    "solidifier": "^2.0.0",
-    "solidity-coverage": "^0.5.11",
-    "solium": "1.1.8",
-    "table": "^5.0.2",
-    "truffle": "5.0.13",
-    "truffle-core": "5.0.13",
-    "truffle-legacy-system": "1.0.6",
-    "typedarray-to-buffer": "^3.1.5",
-    "wait-port": "^0.2.2",
-    "web3": "1.0.0-beta.36",
-    "web3-utils": "1.0.0-beta.36"
-  },
-  "dependencies": {
-    "commander": "^2.19.0",
-    "openzeppelin-solidity": "2.0.0",
-    "pretty-error": "^2.1.1",
-    "solc": "0.4.25"
-  }
->>>>>>> d89e217c
 }