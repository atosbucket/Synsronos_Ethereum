{
	"name": "synthetix",
<<<<<<< HEAD
	"version": "2.3.1-beta",
=======
	"version": "2.3.1",
>>>>>>> 5d3e454b
	"license": "MIT",
	"author": "Synthetix",
	"description": "The smart contracts which make up the Synthetix system. (synthetix.io)",
	"scripts": {
		"clean": "rm -rf build && rm -rf node_modules && npm i",
		"coverage": "solidity-coverage",
		"ganache": "ganache-cli -e 1000000000000 -l 0x7a1200",
		"lint": "eslint \"**/*.js\" && solium -d contracts/",
		"lint:fix": "eslint --fix \"**/*.js\" && solium --fix -d contracts/",
		"test": "concurrently --kill-others --success first \"npm run ganache > /dev/null\" \"truffle compile && wait-port 8545 && truffle test\"",
		"truffle": "truffle"
	},
	"repository": {
		"type": "git",
		"url": "git+https://github.com/Synthetixio/synthetix.git"
	},
	"keywords": [
		"Synthetix",
		"Solidity",
		"Truffle"
	],
	"files": [
		"./index.js",
		"publish/deployed/*/synths.json",
		"publish/deployed/*/deployment.json"
	],
	"bin": {
		"snx": "index.js"
	},
	"main": "index.js",
	"bugs": {
		"url": "https://github.com/Synthetixio/synthetix/issues"
	},
	"homepage": "https://synthetix.io",
	"directories": {
		"test": "test"
	},
	"devDependencies": {
		"axios": "^0.18.0",
		"bip39": "^2.5.0",
		"bn.js": "4.11.8",
		"chalk": "^2.4.2",
		"concurrently": "4.1.0",
		"dotenv": "^6.1.0",
		"eslint": "^5.5.0",
		"eslint-config-prettier": "^3.0.1",
		"eslint-config-standard": "^12.0.0",
		"eslint-plugin-havven": "^1.0.0",
		"eslint-plugin-import": "^2.14.0",
		"eslint-plugin-node": "^7.0.1",
		"eslint-plugin-prettier": "^2.6.2",
		"eslint-plugin-promise": "^4.0.1",
		"eslint-plugin-standard": "^4.0.0",
		"eth-gas-reporter": "0.1.12",
		"ganache-cli": "^6.3.0",
		"glob": "^7.1.3",
		"mkdirp": "^0.5.1",
		"prettier": "^1.14.2",
		"rimraf": "^2.6.2",
		"seedrandom": "^2.4.4",
		"solidifier": "^2.0.0",
		"solidity-coverage": "^0.5.11",
		"solium": "1.1.8",
		"table": "^5.0.2",
		"truffle": "5.0.13",
		"truffle-legacy-system": "1.0.6",
		"typedarray-to-buffer": "^3.1.5",
		"wait-port": "^0.2.2",
		"web3": "1.0.0-beta.36",
		"web3-utils": "1.0.0-beta.36"
	},
	"dependencies": {
		"commander": "^2.19.0",
		"openzeppelin-solidity": "2.0.0",
		"pretty-error": "^2.1.1",
		"solc": "0.4.25"
	}
}<|MERGE_RESOLUTION|>--- conflicted
+++ resolved
@@ -1,10 +1,6 @@
 {
 	"name": "synthetix",
-<<<<<<< HEAD
-	"version": "2.3.1-beta",
-=======
 	"version": "2.3.1",
->>>>>>> 5d3e454b
 	"license": "MIT",
 	"author": "Synthetix",
 	"description": "The smart contracts which make up the Synthetix system. (synthetix.io)",
