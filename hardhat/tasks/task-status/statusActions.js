--- conflicted
+++ resolved
@@ -310,10 +310,6 @@
 
 		const ExchangeRates = getContract({
 			contract: 'ExchangeRates',
-<<<<<<< HEAD
-			source: useOvm && network !== 'kovan' ? 'ExchangeRatesWithoutInvPricing' : 'ExchangeRates',
-=======
->>>>>>> 65e9e040
 			network,
 			useOvm,
 			provider,
