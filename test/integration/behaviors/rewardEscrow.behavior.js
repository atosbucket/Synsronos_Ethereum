const ethers = require('ethers');
const { assert } = require('../../contracts/common');
const { getCompiledArtifacts } = require('../../utils')();
const { toBytes32 } = require('../../..');
const { skipLiquidationDelay } = require('../utils/skip');

function itDoesRewardEscrow({ ctx, contract }) {
	// old escrow should be basically immutable
	describe('RewardEscrowFrozen and RewardEscrowV2', () => {
		const fakeAmount = ethers.utils.parseEther('1');

		let owner, someUser, otherUser;
		let AddressResolver, RewardEscrowV2Frozen, RewardEscrowV2, Synthetix;

		before('target contracts and users and setup', async () => {
			({ AddressResolver, RewardEscrowV2, Synthetix } = ctx.contracts);

			({ owner, someUser, otherUser } = ctx.users);

			// get the address that's configured in the resolver
			const initialFrozenAddress = await AddressResolver.requireAndGetAddress(
				toBytes32('RewardEscrowV2Frozen'),
				'missing RewardEscrowV2Frozen address'
			);

			// create an instance of frozen interface on the address so that we can work with it (it's not part of
			// normal deployment)
			RewardEscrowV2Frozen = new ethers.Contract(
				initialFrozenAddress,
				getCompiledArtifacts('RewardEscrowV2Frozen').abi,
				ctx.provider
			);

			// it should have the correct SNX address for attempted transfers
			await RewardEscrowV2Frozen.connect(owner).rebuildCache();

			// allow owner to create entries
			await Synthetix.connect(owner).approve(RewardEscrowV2.address, ethers.constants.MaxUint256);
			await Synthetix.connect(owner).approve(
				RewardEscrowV2Frozen.address,
				ethers.constants.MaxUint256
			);

			// all below operations will be done by some normie user
			RewardEscrowV2Frozen = RewardEscrowV2Frozen.connect(someUser);
			RewardEscrowV2 = RewardEscrowV2.connect(someUser);
		});

		describe('RewardEscrowFrozen calls revert', () => {
			it('reverts on call to appendVestingEntry', async () => {
				await assert.revert(
					RewardEscrowV2Frozen.appendVestingEntry(someUser.address, fakeAmount, 100),
					'Only the FeePool'
				);
			});

			it('reverts on call to createEscrowEntry', async () => {
				await assert.revert(
					RewardEscrowV2Frozen.connect(owner.address).createEscrowEntry(
						someUser.address,
						fakeAmount,
						100
					),
					'Only the proxy can call'
				);
			});

			describe('layer 1 specific methods', () => {
				before('skip on l2', async function() {
					if (!ctx.contracts.SynthetixBridgeToOptimism) {
						this.skip();
					}
				});
				it('reverts on call to startMergingWindow', async () => {
					await assert.revert(RewardEscrowV2Frozen.startMergingWindow(), 'Only the contract owner');
				});

				it('reverts on call to setAccountMergingWindowDuration', async () => {
					await assert.revert(
						RewardEscrowV2Frozen.setAccountMergingDuration(100),
						'Only the contract owner'
					);
				});

				it('reverts on call to setMaxAccountMergingWindow', async () => {
					await assert.revert(
						RewardEscrowV2Frozen.setMaxAccountMergingWindow(100),
						'Only the contract owner'
					);
				});

				it('reverts on call to setMaxAccountEscrowDuration', async () => {
					await assert.revert(
						RewardEscrowV2Frozen.setMaxEscrowDuration(100),
						'Only the contract owner'
					);
				});

				// nominate account to merge is ok because it doesn't alter escrow states

				it('reverts on call to mergeAccount', async () => {
					await assert.revert(
						RewardEscrowV2Frozen.mergeAccount(someUser.address, []),
						'Account merging has ended'
					);
				});

				// no more accounts will be migratable for migrateVestingSchedule

				it('reverts on call to migrateAccountEscrowBalances', async () => {
					// fork has an old contract so should fail at the first modifier
					const revertMsg = ctx.fork ? 'during setup' : `Only the contract owner`;
					await assert.revert(
						RewardEscrowV2Frozen.migrateAccountEscrowBalances([], [], []),
						revertMsg
					);
				});

				it('reverts on call to burnForMigration', async () => {
					await assert.revert(
						RewardEscrowV2Frozen.burnForMigration(otherUser.address, [fakeAmount]),
						'Can only be invoked by SynthetixBridgeToOptimism contract'
					);
				});
			});

			// not testing import vesting entries on L2 because its only callable by
			// bridge (after calling burnForMigration on L1)
		});

		describe('new RewardEscrowV2 calls succeed', () => {
			let newEntryId;

			before('set owner as permitted escrow creator', async () => {
<<<<<<< HEAD
				if (!ctx.fork)
					await RewardEscrowV2.connect(owner).setPermittedEscrowCreator(owner.address, true);
=======
				await RewardEscrowV2.connect(owner).setPermittedEscrowCreator(owner.address, true);
>>>>>>> 6b208cab
			});

			it('can createEscrowEntry', async () => {
				const escrowBefore = await RewardEscrowV2.balanceOf(someUser.address);
				newEntryId = await RewardEscrowV2.nextEntryId();
				await (
					await RewardEscrowV2.connect(owner).createEscrowEntry(someUser.address, fakeAmount, 1)
				).wait();
				const escrowAfter = await RewardEscrowV2.balanceOf(someUser.address);
				assert.bnEqual(escrowAfter.sub(escrowBefore), fakeAmount);
			});

			it('can vest', async () => {
				// skip a small amount of time so that in optimism ops tool (CI L2 integration tests) entries are vestable
				await skipLiquidationDelay({ ctx });

				const balanceBefore = await Synthetix.balanceOf(someUser.address);
				const escrowBefore = await RewardEscrowV2.balanceOf(someUser.address);

				await (await RewardEscrowV2.connect(someUser).vest([newEntryId])).wait();

				const balanceAfter = await Synthetix.balanceOf(someUser.address);
				const escrowAfter = await RewardEscrowV2.balanceOf(someUser.address);

				assert.bnEqual(balanceAfter.sub(balanceBefore), fakeAmount);
				assert.bnEqual(escrowBefore.sub(escrowAfter), fakeAmount);
			});
		});
	});
}

module.exports = {
	itDoesRewardEscrow,
};<|MERGE_RESOLUTION|>--- conflicted
+++ resolved
@@ -132,12 +132,7 @@
 			let newEntryId;
 
 			before('set owner as permitted escrow creator', async () => {
-<<<<<<< HEAD
-				if (!ctx.fork)
-					await RewardEscrowV2.connect(owner).setPermittedEscrowCreator(owner.address, true);
-=======
 				await RewardEscrowV2.connect(owner).setPermittedEscrowCreator(owner.address, true);
->>>>>>> 6b208cab
 			});
 
 			it('can createEscrowEntry', async () => {
