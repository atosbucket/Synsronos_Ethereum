--- conflicted
+++ resolved
@@ -51,10 +51,6 @@
 		ctx.provider = _setupProvider({
 			url: `${hre.config.providerUrl}:${hre.config.providerPortL2}`,
 		});
-<<<<<<< HEAD
-		_setDefaultGasPrice({ provider: ctx.provider, gasPrice: OVM_GAS_PRICE_GWEI });
-=======
->>>>>>> 844967f4
 
 		await loadUsers({ ctx: ctx.l1mock });
 		await loadUsers({ ctx });
@@ -90,10 +86,6 @@
 		ctx.l2.provider = _setupProvider({
 			url: `${hre.config.providerUrl}:${hre.config.providerPortL2}`,
 		});
-<<<<<<< HEAD
-		_setDefaultGasPrice({ provider: ctx.l2.provider, gasPrice: OVM_GAS_PRICE_GWEI });
-=======
->>>>>>> 844967f4
 
 		await setupOptimismWatchers({ ctx, providerUrl: hre.config.providerUrl });
 
@@ -122,12 +114,6 @@
 	});
 }
 
-// Note: Currently not aware of a way to set a default gas price globally
-// on standalone ethers (used directly without hardhat).
-function _setDefaultGasPrice({ provider, gasPrice }) {
-	provider.getGasPrice = async () => ethers.utils.parseUnits(OVM_GAS_PRICE_GWEI, 'gwei');
-}
-
 function _setupProvider({ url }) {
 	return new ethers.providers.JsonRpcProvider({
 		url,
