--- conflicted
+++ resolved
@@ -14,17 +14,6 @@
 
 describe('deployments', () => {
 	networks
-<<<<<<< HEAD
-		// do not test these networks as they are not supported by deployment script
-		.filter(n => !['local', 'local-ovm', 'kovan-ovm-futures'].includes(n))
-		.forEach(network => {
-			(['goerli'].indexOf(network) > -1 ? describe.skip : describe)(network, () => {
-				const { getTarget, getSource, getStakingRewards, getSynths } = wrap({
-					network,
-					fs,
-					path,
-				});
-=======
 		.filter(n => n !== 'local')
 		.reduce(
 			(memo, network) =>
@@ -50,7 +39,6 @@
 						path,
 						useOvm,
 					});
->>>>>>> 65e9e040
 
 					// we need this outside the test runner in order to generate tests per contract name
 					const targets = getTarget();
