--- conflicted
+++ resolved
@@ -140,39 +140,12 @@
 							.call();
 						assert.strictEqual(availableSynths.length, synths.length);
 					});
-<<<<<<< HEAD
-					synths.forEach(({ name, inverted, feed, index }) => {
-=======
 					synths.forEach(({ name, feed, index }) => {
->>>>>>> 844967f4
 						describe(name, () => {
 							it('Synthetix has the synth added', async () => {
 								const foundSynth = await contracts.Synthetix.methods.synths(toBytes32(name)).call();
 								assert.strictEqual(foundSynth, targets[`Synth${name}`].address);
 							});
-<<<<<<< HEAD
-							if (inverted) {
-								it('ensure only inverted synths have i prefix', () => {
-									assert.strictEqual(name[0], 'i');
-								});
-								it(`checking inverted params of ${name}`, async () => {
-									// check inverted status
-									const {
-										entryPoint,
-										upperLimit,
-										lowerLimit,
-									} = await contracts.ExchangeRates.methods.inversePricing(toBytes32(name)).call();
-									assert.strictEqual(entryPoint, toWei(inverted.entryPoint.toString()));
-									assert.strictEqual(upperLimit, toWei(inverted.upperLimit.toString()));
-									assert.strictEqual(lowerLimit, toWei(inverted.lowerLimit.toString()));
-								});
-							} else {
-								it('ensure non inverted synths have s prefix', () => {
-									assert.strictEqual(name[0], 's');
-								});
-							}
-=======
->>>>>>> 844967f4
 							if (feed) {
 								it(`checking aggregator of ${name}`, async () => {
 									const aggregatorActual = await contracts.ExchangeRates.methods
