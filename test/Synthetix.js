--- conflicted
+++ resolved
@@ -2652,70 +2652,7 @@
 		});
 	});
 
-<<<<<<< HEAD
 	describe.only('when dealing with inverted synths', () => {
-=======
-	describe('exchange gas price limit', () => {
-		const amountIssued = toUnit('2000');
-		const gasPriceLimit = toUnit('25');
-
-		beforeEach(async () => {
-			// Give some SNX to account1
-			await synthetix.methods['transfer(address,uint256)'](account1, toUnit('300000'), {
-				from: owner,
-			});
-			// Issue
-			await synthetix.issueSynths(sUSD, amountIssued, { from: account1 });
-
-			// set gas limit on synthetix
-			await synthetix.setGasPriceLimit(gasPriceLimit, { from: oracle });
-		});
-
-		it('should revert a user if they try to send more gwei than gasLimit', async () => {
-			// Exchange sUSD to sAUD should revert if gasPrice is above limit
-			await assert.revert(
-				synthetix.exchange(sUSD, amountIssued, sAUD, account1, {
-					from: account1,
-					gasPrice: gasPriceLimit.add(web3.utils.toBN(100)),
-				})
-			);
-		});
-		it('should revert if oracle tries to set gasLimit to 0', async () => {
-			await assert.revert(
-				synthetix.setGasPriceLimit(0, {
-					from: oracle,
-				})
-			);
-		});
-		it('should allow a user to exchange if they set the gasPrice to match limit', async () => {
-			// Get the exchange fee in USD
-			const exchangeFeeUSD = await feePool.exchangeFeeIncurred(amountIssued);
-			const exchangeFeeXDR = await synthetix.effectiveValue(sUSD, exchangeFeeUSD, XDR);
-
-			// Exchange sUSD to sAUD
-			await synthetix.exchange(sUSD, amountIssued, sAUD, account1, {
-				from: account1,
-				gasPrice: gasPriceLimit,
-			});
-
-			// how much sAUD the user is supposed to get
-			const effectiveValue = await synthetix.effectiveValue(sUSD, amountIssued, sAUD);
-
-			// chargeFee = true so we need to minus the fees for this exchange
-			const effectiveValueMinusFees = await feePool.amountReceivedFromExchange(effectiveValue);
-
-			// Assert we have the correct AUD value - exchange fee
-			const sAUDBalance = await sAUDContract.balanceOf(account1);
-			assert.bnEqual(effectiveValueMinusFees, sAUDBalance);
-
-			// Assert we have the exchange fee to distribute
-			const feePeriodZero = await feePool.recentFeePeriods(0);
-			assert.bnEqual(exchangeFeeXDR, feePeriodZero.feesToDistribute);
-		});
-	});
-
-	describe('when dealing with inverted synths', () => {
->>>>>>> 096598a1
 		let iBTCContract;
 		beforeEach(async () => {
 			iBTCContract = await Synth.at(await synthetix.synths(iBTC));
@@ -2913,8 +2850,8 @@
 									assert.bnEqual(exchangeFeeXDRDouble, exchangeFeeInFeePool);
 
 									// Assert account 1 has sBTC - exchangeFeeiBTCDouble
-									// const sBTCBalance = await sBTCContract.balanceOf(account1);
-									// console.log('account1 sBTCBalance', sBTCBalance.toString());
+									const sBTCBalance = await sBTCContract.balanceOf(account1);
+									console.log('account1 sBTCBalance', sBTCBalance.toString());
 
 									// // how much sBTC the user is supposed to get
 									// const effectiveValue = await synthetix.effectiveValue(
