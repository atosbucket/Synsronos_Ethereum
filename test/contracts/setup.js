'use strict';

const { artifacts, web3, log } = require('hardhat');

<<<<<<< HEAD
const { toWei, toBN } = web3.utils;
const { toUnit, currentTime } = require('../utils')();
=======
const { toWei } = web3.utils;
const { toUnit } = require('../utils')();
const { setupPriceAggregators, updateAggregatorRates } = require('./helpers');

>>>>>>> 55ea1deb
const {
	toBytes32,
	getUsers,
	constants: { ZERO_ADDRESS },
	defaults: {
		WAITING_PERIOD_SECS,
		PRICE_DEVIATION_THRESHOLD_FACTOR,
		ISSUANCE_RATIO,
		FEE_PERIOD_DURATION,
		TARGET_THRESHOLD,
		LIQUIDATION_DELAY,
		LIQUIDATION_RATIO,
		LIQUIDATION_PENALTY,
		RATE_STALE_PERIOD,
		MINIMUM_STAKE_TIME,
		DEBT_SNAPSHOT_STALE_TIME,
		ATOMIC_MAX_VOLUME_PER_BLOCK,
		ATOMIC_TWAP_WINDOW,
		CROSS_DOMAIN_DEPOSIT_GAS_LIMIT,
		CROSS_DOMAIN_REWARD_GAS_LIMIT,
		CROSS_DOMAIN_ESCROW_GAS_LIMIT,
		CROSS_DOMAIN_WITHDRAWAL_GAS_LIMIT,
		ETHER_WRAPPER_MAX_ETH,
		ETHER_WRAPPER_MINT_FEE_RATE,
		ETHER_WRAPPER_BURN_FEE_RATE,
		FUTURES_MIN_KEEPER_FEE,
		FUTURES_LIQUIDATION_FEE_RATIO,
		FUTURES_LIQUIDATION_BUFFER_RATIO,
		FUTURES_MIN_INITIAL_MARGIN,
	},
} = require('../../');

const SUPPLY_100M = toWei((1e8).toString()); // 100M

/**
 * Create a mock ExternStateToken - useful to mock Synthetix or a synth
 */
const mockToken = async ({
	accounts,
	synth = undefined,
	name = 'name',
	symbol = 'ABC',
	supply = 1e8,
	skipInitialAllocation = false,
}) => {
	const [deployerAccount, owner] = accounts;

	const totalSupply = toWei(supply.toString());

	const proxy = await artifacts.require('ProxyERC20').new(owner, { from: deployerAccount });
	// set associated contract as deployerAccount so we can setBalanceOf to the owner below
	const tokenState = await artifacts
		.require('TokenState')
		.new(owner, deployerAccount, { from: deployerAccount });

	if (!skipInitialAllocation && supply > 0) {
		await tokenState.setBalanceOf(owner, totalSupply, { from: deployerAccount });
	}

	const token = await artifacts.require(synth ? 'MockSynth' : 'PublicEST').new(
		...[proxy.address, tokenState.address, name, symbol, totalSupply, owner]
			// add synth as currency key if needed
			.concat(synth ? toBytes32(synth) : [])
			.concat({
				from: deployerAccount,
			})
	);
	await Promise.all([
		tokenState.setAssociatedContract(token.address, { from: owner }),
		proxy.setTarget(token.address, { from: owner }),
	]);

	return { token, tokenState, proxy };
};

const mockGenericContractFnc = async ({ instance, fncName, mock, returns = [] }) => {
	// Adapted from: https://github.com/EthWorks/Doppelganger/blob/master/lib/index.ts
	const abiEntryForFnc = artifacts.require(mock).abi.find(({ name }) => name === fncName);

	if (!fncName || !abiEntryForFnc) {
		throw new Error(`Cannot find function "${fncName}" in the ABI of contract "${mock}"`);
	}
	const signature = web3.eth.abi.encodeFunctionSignature(abiEntryForFnc);

	const outputTypes = abiEntryForFnc.outputs.map(({ type }) => type);

	const responseAsEncodedData = web3.eth.abi.encodeParameters(outputTypes, returns);

	if (process.env.DEBUG) {
		log(`Mocking ${mock}.${fncName} to return ${returns.join(',')}`);
	}

	await instance.mockReturns(signature, responseAsEncodedData);
};

/**
 * Setup an individual contract. Note: will fail if required dependencies aren't provided in the cache.
 */
const setupContract = async ({
	accounts,
	contract,
	mock = undefined, // if contract is GenericMock, this is the name of the contract being mocked
	forContract = undefined, // when a contract is deployed for another (like Proxy for FeePool)
	cache = {},
	args = [],
	skipPostDeploy = false,
	properties = {},
}) => {
	const [deployerAccount, owner, , fundsWallet] = accounts;

	const artifact = artifacts.require(contract);

	const create = ({ constructorArgs }) => {
		return artifact.new(
			...constructorArgs.concat({
				from: deployerAccount,
			})
		);
	};

	// if it needs library linking
	if (Object.keys((await artifacts.readArtifact(contract)).linkReferences).length > 0) {
		await artifact.link(await artifacts.require('SafeDecimalMath').new());
	}

	const tryGetAddressOf = name => (cache[name] ? cache[name].address : ZERO_ADDRESS);

	const tryGetProperty = ({ property, otherwise }) =>
		property in properties ? properties[property] : otherwise;

	const tryInvocationIfNotMocked = ({ name, fncName, args, user = owner }) => {
		if (name in cache && fncName in cache[name]) {
			if (process.env.DEBUG) {
				log(`Invoking ${name}.${fncName}(${args.join(',')})`);
			}

			return cache[name][fncName](...args.concat({ from: user }));
		}
	};

	const defaultArgs = {
		GenericMock: [],
		TradingRewards: [owner, owner, tryGetAddressOf('AddressResolver')],
		AddressResolver: [owner],
		SystemStatus: [owner],
		FlexibleStorage: [tryGetAddressOf('AddressResolver')],
		ExchangeRates: [owner, tryGetAddressOf('AddressResolver')],
		ExchangeRatesWithDexPricing: [owner, tryGetAddressOf('AddressResolver')],
		SynthetixState: [owner, ZERO_ADDRESS],
		SupplySchedule: [owner, 0, 0],
		Proxy: [owner],
		ProxyERC20: [owner],
		Depot: [owner, fundsWallet, tryGetAddressOf('AddressResolver')],
		SynthUtil: [tryGetAddressOf('AddressResolver')],
		DappMaintenance: [owner],
		DebtCache: [owner, tryGetAddressOf('AddressResolver')],
		Issuer: [owner, tryGetAddressOf('AddressResolver')],
		Exchanger: [owner, tryGetAddressOf('AddressResolver')],
		ExchangeCircuitBreaker: [owner, tryGetAddressOf('AddressResolver')],
		ExchangerWithFeeRecAlternatives: [owner, tryGetAddressOf('AddressResolver')],
		SystemSettings: [owner, tryGetAddressOf('AddressResolver')],
		ExchangeState: [owner, tryGetAddressOf('Exchanger')],
		BaseSynthetix: [
			tryGetAddressOf('ProxyERC20BaseSynthetix'),
			tryGetAddressOf('TokenStateBaseSynthetix'),
			owner,
			SUPPLY_100M,
			tryGetAddressOf('AddressResolver'),
		],
		Synthetix: [
			tryGetAddressOf('ProxyERC20Synthetix'),
			tryGetAddressOf('TokenStateSynthetix'),
			owner,
			SUPPLY_100M,
			tryGetAddressOf('AddressResolver'),
		],
		MintableSynthetix: [
			tryGetAddressOf('ProxyERC20MintableSynthetix'),
			tryGetAddressOf('TokenStateMintableSynthetix'),
			owner,
			SUPPLY_100M,
			tryGetAddressOf('AddressResolver'),
		],
		SynthetixBridgeToOptimism: [owner, tryGetAddressOf('AddressResolver')],
		SynthetixBridgeToBase: [owner, tryGetAddressOf('AddressResolver')],
		SynthetixBridgeEscrow: [owner],
		RewardsDistribution: [
			owner,
			tryGetAddressOf('Synthetix'),
			tryGetAddressOf('ProxyERC20Synthetix'),
			tryGetAddressOf('RewardEscrowV2'),
			tryGetAddressOf('ProxyFeePool'),
		],
		RewardEscrow: [owner, tryGetAddressOf('Synthetix'), tryGetAddressOf('FeePool')],
		BaseRewardEscrowV2: [owner, tryGetAddressOf('AddressResolver')],
		RewardEscrowV2: [owner, tryGetAddressOf('AddressResolver')],
		ImportableRewardEscrowV2: [owner, tryGetAddressOf('AddressResolver')],
		SynthetixEscrow: [owner, tryGetAddressOf('Synthetix')],
		// use deployerAccount as associated contract to allow it to call setBalanceOf()
		TokenState: [owner, deployerAccount],
		EtherWrapper: [owner, tryGetAddressOf('AddressResolver'), tryGetAddressOf('WETH')],
		NativeEtherWrapper: [owner, tryGetAddressOf('AddressResolver')],
		WrapperFactory: [owner, tryGetAddressOf('AddressResolver')],
		FeePoolState: [owner, tryGetAddressOf('FeePool')],
		FeePool: [tryGetAddressOf('ProxyFeePool'), owner, tryGetAddressOf('AddressResolver')],
		Synth: [
			tryGetAddressOf('ProxyERC20Synth'),
			tryGetAddressOf('TokenStateSynth'),
			tryGetProperty({ property: 'name', otherwise: 'Synthetic sUSD' }),
			tryGetProperty({ property: 'symbol', otherwise: 'sUSD' }),
			owner,
			tryGetProperty({ property: 'currencyKey', otherwise: toBytes32('sUSD') }),
			tryGetProperty({ property: 'totalSupply', otherwise: '0' }),
			tryGetAddressOf('AddressResolver'),
		],
		EternalStorage: [owner, tryGetAddressOf(forContract)],
		FeePoolEternalStorage: [owner, tryGetAddressOf('FeePool')],
		DelegateApprovals: [owner, tryGetAddressOf('EternalStorageDelegateApprovals')],
		Liquidations: [owner, tryGetAddressOf('AddressResolver')],
		CollateralManagerState: [owner, tryGetAddressOf('CollateralManager')],
		CollateralManager: [
			tryGetAddressOf('CollateralManagerState'),
			owner,
			tryGetAddressOf('AddressResolver'),
			toUnit(50000000),
			0,
			0,
			0,
		],
		CollateralUtil: [tryGetAddressOf('AddressResolver')],
		Collateral: [
			owner,
			tryGetAddressOf('CollateralManager'),
			tryGetAddressOf('AddressResolver'),
			toBytes32('sUSD'),
			toUnit(1.2),
			toUnit(100),
		],
		CollateralEth: [
			owner,
			tryGetAddressOf('CollateralManager'),
			tryGetAddressOf('AddressResolver'),
			toBytes32('sETH'),
			toUnit(1.3),
			toUnit(2),
		],
		CollateralShort: [
			owner,
			tryGetAddressOf('CollateralManager'),
			tryGetAddressOf('AddressResolver'),
			toBytes32('sUSD'),
			toUnit(1.2),
			toUnit(100),
		],
		WETH: [],
		SynthRedeemer: [tryGetAddressOf('AddressResolver')],
		FuturesMarketManager: [
			tryGetAddressOf('ProxyFuturesMarketManager'),
			owner,
			tryGetAddressOf('AddressResolver'),
		],
		FuturesMarketSettings: [owner, tryGetAddressOf('AddressResolver')],
		FuturesMarketBTC: [
			tryGetAddressOf('ProxyFuturesMarketBTC'),
			owner,
			tryGetAddressOf('AddressResolver'),
			toBytes32('sBTC'), // base asset
		],
		FuturesMarketETH: [
			tryGetAddressOf('ProxyFuturesMarketETH'),
			owner,
			tryGetAddressOf('AddressResolver'),
			toBytes32('sETH'), // base asset
		],
		FuturesMarketData: [tryGetAddressOf('AddressResolver')],
	};

	let instance;
	try {
		instance = await create({
			constructorArgs: args.length > 0 ? args : defaultArgs[contract],
		});
		// Show contracts creating for debugging purposes
		if (process.env.DEBUG) {
			log(
				'Deployed',
				contract + (forContract ? ' for ' + forContract : ''),
				mock ? 'mock of ' + mock : '',
				'to',
				instance.address
			);
		}
	} catch (err) {
		throw new Error(
			`Failed to deploy ${contract}. Does it have defaultArgs setup?\n\t└─> Caused by ${err.toString()}`
		);
	}

	const postDeployTasks = {
		async Issuer() {
			await Promise.all(
				[].concat(
					// Synthetix State is where the issuance data lives so it needs to be connected to Issuer
					tryInvocationIfNotMocked({
						name: 'SynthetixState',
						fncName: 'setAssociatedContract',
						args: [instance.address],
					}) || []
				)
			);
		},
		async Synthetix() {
			// first give all SNX supply to the owner (using the hack that the deployerAccount was setup as the associatedContract via
			// the constructor args)
			await cache['TokenStateSynthetix'].setBalanceOf(owner, SUPPLY_100M, {
				from: deployerAccount,
			});

			// then configure everything else (including setting the associated contract of TokenState back to the Synthetix contract)
			await Promise.all(
				[
					(cache['TokenStateSynthetix'].setAssociatedContract(instance.address, { from: owner }),
					cache['ProxySynthetix'].setTarget(instance.address, { from: owner }),
					cache['ProxyERC20Synthetix'].setTarget(instance.address, { from: owner }),
					instance.setProxy(cache['ProxyERC20Synthetix'].address, {
						from: owner,
					})),
				]
					.concat(
						// If there's a SupplySchedule and it has the method we need (i.e. isn't a mock)
						tryInvocationIfNotMocked({
							name: 'SupplySchedule',
							fncName: 'setSynthetixProxy',
							args: [cache['ProxyERC20Synthetix'].address],
						}) || []
					)
					.concat(
						// If there's an escrow that's not a mock
						tryInvocationIfNotMocked({
							name: 'SynthetixEscrow',
							fncName: 'setSynthetix',
							args: [instance.address],
						}) || []
					)
					.concat(
						// If there's a reward escrow that's not a mock
						tryInvocationIfNotMocked({
							name: 'RewardEscrow',
							fncName: 'setSynthetix',
							args: [instance.address],
						}) || []
					)
					.concat(
						// If there's a rewards distribution that's not a mock
						tryInvocationIfNotMocked({
							name: 'RewardsDistribution',
							fncName: 'setAuthority',
							args: [instance.address],
						}) || []
					)
					.concat(
						tryInvocationIfNotMocked({
							name: 'RewardsDistribution',
							fncName: 'setSynthetixProxy',
							args: [cache['ProxyERC20Synthetix'].address], // will fail if no Proxy instantiated for Synthetix
						}) || []
					)
			);
		},
		async BaseSynthetix() {
			// first give all SNX supply to the owner (using the hack that the deployerAccount was setup as the associatedContract via
			// the constructor args)
			await cache['TokenStateBaseSynthetix'].setBalanceOf(owner, SUPPLY_100M, {
				from: deployerAccount,
			});

			// then configure everything else (including setting the associated contract of TokenState back to the Synthetix contract)
			await Promise.all(
				[
					(cache['TokenStateBaseSynthetix'].setAssociatedContract(instance.address, {
						from: owner,
					}),
					cache['ProxyBaseSynthetix'].setTarget(instance.address, { from: owner }),
					cache['ProxyERC20BaseSynthetix'].setTarget(instance.address, { from: owner }),
					instance.setProxy(cache['ProxyERC20BaseSynthetix'].address, {
						from: owner,
					})),
				]
					.concat(
						// If there's a rewards distribution that's not a mock
						tryInvocationIfNotMocked({
							name: 'RewardsDistribution',
							fncName: 'setAuthority',
							args: [instance.address],
						}) || []
					)
					.concat(
						tryInvocationIfNotMocked({
							name: 'RewardsDistribution',
							fncName: 'setSynthetixProxy',
							args: [cache['ProxyERC20BaseSynthetix'].address], // will fail if no Proxy instantiated for BaseSynthetix
						}) || []
					)
			);
		},
		async MintableSynthetix() {
			// first give all SNX supply to the owner (using the hack that the deployerAccount was setup as the associatedContract via
			// the constructor args)
			await cache['TokenStateMintableSynthetix'].setBalanceOf(owner, SUPPLY_100M, {
				from: deployerAccount,
			});

			// then configure everything else (including setting the associated contract of TokenState back to the Synthetix contract)
			await Promise.all(
				[
					(cache['TokenStateMintableSynthetix'].setAssociatedContract(instance.address, {
						from: owner,
					}),
					cache['ProxyMintableSynthetix'].setTarget(instance.address, { from: owner }),
					cache['ProxyERC20MintableSynthetix'].setTarget(instance.address, { from: owner }),
					instance.setProxy(cache['ProxyERC20MintableSynthetix'].address, {
						from: owner,
					})),
				]
					.concat(
						// If there's a rewards distribution that's not a mock
						tryInvocationIfNotMocked({
							name: 'RewardsDistribution',
							fncName: 'setAuthority',
							args: [instance.address],
						}) || []
					)
					.concat(
						tryInvocationIfNotMocked({
							name: 'RewardsDistribution',
							fncName: 'setSynthetixProxy',
							args: [cache['ProxyERC20MintableSynthetix'].address], // will fail if no Proxy instantiated for MintableSynthetix
						}) || []
					)
			);
		},
		async Synth() {
			await Promise.all(
				[
					cache['TokenStateSynth'].setAssociatedContract(instance.address, { from: owner }),
					cache['ProxyERC20Synth'].setTarget(instance.address, { from: owner }),
				] || []
			);
		},
		async FeePool() {
			await Promise.all(
				[]
					.concat(
						tryInvocationIfNotMocked({
							name: 'ProxyFeePool',
							fncName: 'setTarget',
							args: [instance.address],
						}) || []
					)
					.concat(
						tryInvocationIfNotMocked({
							name: 'FeePoolState',
							fncName: 'setFeePool',
							args: [instance.address],
						}) || []
					)
					.concat(
						tryInvocationIfNotMocked({
							name: 'FeePoolEternalStorage',
							fncName: 'setAssociatedContract',
							args: [instance.address],
						}) || []
					)
					.concat(
						tryInvocationIfNotMocked({
							name: 'RewardEscrow',
							fncName: 'setFeePool',
							args: [instance.address],
						}) || []
					)
			);
		},
		async DelegateApprovals() {
			await cache['EternalStorageDelegateApprovals'].setAssociatedContract(instance.address, {
				from: owner,
			});
		},
		async Liquidations() {
			await cache['EternalStorageLiquidations'].setAssociatedContract(instance.address, {
				from: owner,
			});
		},
		async Exchanger() {
			await Promise.all([
				cache['ExchangeState'].setAssociatedContract(instance.address, { from: owner }),
			]);
		},
		async ExchangeCircuitBreaker() {
			await Promise.all([
				cache['SystemStatus'].updateAccessControl(
					toBytes32('Synth'),
					instance.address,
					true,
					false,
					{ from: owner }
				),
			]);
		},
		async ExchangerWithFeeRecAlternatives() {
			await Promise.all([
				cache['ExchangeState'].setAssociatedContract(instance.address, { from: owner }),

				cache['SystemStatus'].updateAccessControl(
					toBytes32('Synth'),
					instance.address,
					true,
					false,
					{ from: owner }
				),
			]);
		},

		async CollateralManager() {
			await cache['CollateralManagerState'].setAssociatedContract(instance.address, {
				from: owner,
			});
		},

		async SystemStatus() {
			// ensure the owner has suspend/resume control over everything
			await instance.updateAccessControls(
				['System', 'Issuance', 'Exchange', 'SynthExchange', 'Synth'].map(toBytes32),
				[owner, owner, owner, owner, owner],
				[true, true, true, true, true],
				[true, true, true, true, true],
				{ from: owner }
			);
		},
		async FuturesMarketManager() {
			await Promise.all([
				cache['ProxyFuturesMarketManager'].setTarget(instance.address, { from: owner }),
				instance.setProxy(cache['ProxyFuturesMarketManager'].address, {
					from: owner,
				}),
			]);
		},
		async FuturesMarketBTC() {
			await Promise.all([
				cache['FuturesMarketManager'].addMarkets([instance.address], { from: owner }),
				cache['ProxyFuturesMarketBTC'].setTarget(instance.address, { from: owner }),
				instance.setProxy(cache['ProxyFuturesMarketBTC'].address, {
					from: owner,
				}),
			]);
		},
		async FuturesMarketETH() {
			await Promise.all([
				cache['FuturesMarketManager'].addMarkets([instance.address], { from: owner }),
				cache['ProxyFuturesMarketETH'].setTarget(instance.address, { from: owner }),
				instance.setProxy(cache['ProxyFuturesMarketETH'].address, {
					from: owner,
				}),
			]);
		},
		async GenericMock() {
			if (mock === 'RewardEscrow' || mock === 'SynthetixEscrow') {
				await mockGenericContractFnc({ instance, mock, fncName: 'balanceOf', returns: ['0'] });
			} else if (mock === 'EtherWrapper') {
				await mockGenericContractFnc({
					instance,
					mock,
					fncName: 'totalIssuedSynths',
					returns: ['0'],
				});
			} else if (mock === 'WrapperFactory') {
				await Promise.all([
					mockGenericContractFnc({
						instance,
						mock,
						fncName: 'isWrapper',
						returns: [false],
					}),
				]);
			} else if (mock === 'FeePool') {
				await Promise.all([
					mockGenericContractFnc({
						instance,
						mock,
						fncName: 'FEE_ADDRESS',
						returns: [getUsers({ network: 'mainnet', user: 'fee' }).address],
					}),
				]);
			} else if (mock === 'Exchanger') {
				await Promise.all([
					mockGenericContractFnc({
						instance,
						mock,
						fncName: 'feeRateForExchange',
						returns: [toWei('0.0030')],
					}),
				]);
			} else if (mock === 'ExchangeState') {
				await Promise.all([
					mockGenericContractFnc({
						instance,
						mock,
						fncName: 'getLengthOfEntries',
						returns: ['0'],
					}),
					mockGenericContractFnc({
						instance,
						mock,
						fncName: 'getMaxTimestamp',
						returns: ['0'],
					}),
				]);
			} else if (mock === 'CollateralManager') {
				await Promise.all([
					mockGenericContractFnc({
						instance,
						mock,
						fncName: 'isSynthManaged',
						returns: [false],
					}),
				]);
			} else if (mock === 'FuturesMarketManager') {
				await Promise.all([
					mockGenericContractFnc({
						instance,
						mock,
						fncName: 'totalDebt',
						returns: ['0', false],
					}),
				]);
			} else if (mock === 'FuturesMarket') {
				await Promise.all([
					mockGenericContractFnc({
						instance,
						mock,
						fncName: 'recomputeFunding',
						returns: ['0'],
					}),
				]);
			}
		},
	};

	// now run any postDeploy tasks (connecting contracts together)
	if (!skipPostDeploy && postDeployTasks[contract]) {
		await postDeployTasks[contract]();
	}

	return instance;
};

const setupAllContracts = async ({
	accounts,
	existing = {},
	mocks = {},
	contracts = [],
	synths = [],
}) => {
	const [, owner, oracle] = accounts;

	// Copy mocks into the return object, this allows us to include them in the
	// AddressResolver
	const returnObj = Object.assign({}, mocks, existing);

	// BASE CONTRACTS

	// Note: those with deps need to be listed AFTER their deps
	// Note: deps are based on the contract's resolver name, allowing different contracts to be used
	// for the same dependency (e.g. in l1/l2 configurations)
	const baseContracts = [
		{ contract: 'AddressResolver' },
		{ contract: 'SystemStatus' },
		{ contract: 'ExchangeState' },
		{ contract: 'FlexibleStorage', deps: ['AddressResolver'] },
		{
			contract: 'SystemSettings',
			deps: ['AddressResolver', 'FlexibleStorage'],
		},
		{
			contract: 'ExchangeRates',
			deps: ['AddressResolver', 'SystemSettings'],
			mocks: ['ExchangeCircuitBreaker'],
		},
		{
			contract: 'ExchangeRatesWithDexPricing',
			resolverAlias: 'ExchangeRates',
			deps: ['AddressResolver', 'SystemSettings'],
		},
		{ contract: 'SynthetixState' },
		{ contract: 'SupplySchedule' },
		{ contract: 'ProxyERC20', forContract: 'Synthetix' },
		{ contract: 'ProxyERC20', forContract: 'MintableSynthetix' },
		{ contract: 'ProxyERC20', forContract: 'BaseSynthetix' },
		{ contract: 'ProxyERC20', forContract: 'Synth' }, // for generic synth
		{ contract: 'Proxy', forContract: 'Synthetix' },
		{ contract: 'Proxy', forContract: 'MintableSynthetix' },
		{ contract: 'Proxy', forContract: 'BaseSynthetix' },
		{ contract: 'Proxy', forContract: 'FeePool' },
		{ contract: 'TokenState', forContract: 'Synthetix' },
		{ contract: 'TokenState', forContract: 'MintableSynthetix' },
		{ contract: 'TokenState', forContract: 'BaseSynthetix' },
		{ contract: 'TokenState', forContract: 'Synth' }, // for generic synth
		{ contract: 'RewardEscrow' },
		{
			contract: 'BaseRewardEscrowV2',
			deps: ['AddressResolver'],
			mocks: ['Synthetix', 'FeePool'],
		},
		{
			contract: 'RewardEscrowV2',
			deps: ['AddressResolver', 'SystemStatus'],
			mocks: ['Synthetix', 'FeePool', 'RewardEscrow', 'SynthetixBridgeToOptimism', 'Issuer'],
		},
		{
			contract: 'ImportableRewardEscrowV2',
			deps: ['AddressResolver'],
			mocks: ['Synthetix', 'FeePool', 'SynthetixBridgeToBase', 'Issuer'],
		},
		{ contract: 'SynthetixEscrow' },
		{ contract: 'FeePoolEternalStorage' },
		{ contract: 'FeePoolState', mocks: ['FeePool'] },
		{ contract: 'EternalStorage', forContract: 'DelegateApprovals' },
		{ contract: 'DelegateApprovals', deps: ['EternalStorage'] },
		{ contract: 'EternalStorage', forContract: 'Liquidations' },
		{ contract: 'Liquidations', deps: ['EternalStorage', 'FlexibleStorage'] },
		{
			contract: 'RewardsDistribution',
			mocks: ['Synthetix', 'FeePool', 'RewardEscrow', 'RewardEscrowV2', 'ProxyFeePool'],
		},
		{ contract: 'Depot', deps: ['AddressResolver', 'SystemStatus'] },
		{ contract: 'SynthUtil', deps: ['AddressResolver'] },
		{ contract: 'DappMaintenance' },
		{ contract: 'WETH' },
		{
			contract: 'EtherWrapper',
			mocks: [],
			deps: ['AddressResolver', 'WETH'],
		},
		{
			contract: 'NativeEtherWrapper',
			mocks: [],
			deps: ['AddressResolver', 'EtherWrapper', 'WETH', 'SynthsETH'],
		},
		{
			contract: 'WrapperFactory',
			mocks: [],
			deps: ['AddressResolver', 'SystemSettings'],
		},
		{
			contract: 'SynthRedeemer',
			mocks: ['Issuer'],
			deps: ['AddressResolver'],
		},
		{
			contract: 'DebtCache',
			mocks: ['Issuer', 'Exchanger', 'CollateralManager', 'EtherWrapper', 'FuturesMarketManager'],
			deps: ['ExchangeRates', 'SystemStatus'],
		},
		{
			contract: 'Issuer',
			mocks: [
				'CollateralManager',
				'Synthetix',
				'SynthetixState',
				'Exchanger',
				'FeePool',
				'DelegateApprovals',
				'FlexibleStorage',
				'WrapperFactory',
				'EtherWrapper',
				'SynthRedeemer',
			],
			deps: ['AddressResolver', 'SystemStatus', 'FlexibleStorage', 'DebtCache'],
		},
		{
			contract: 'ExchangeCircuitBreaker',
			mocks: ['Synthetix', 'FeePool', 'DelegateApprovals', 'VirtualSynthMastercopy'],
			deps: ['AddressResolver', 'SystemStatus', 'ExchangeRates', 'FlexibleStorage', 'Issuer'],
		},
		{
			contract: 'Exchanger',
			mocks: ['Synthetix', 'FeePool', 'DelegateApprovals'],
			deps: [
				'AddressResolver',
				'TradingRewards',
				'SystemStatus',
				'ExchangeRates',
				'ExchangeState',
				'FlexibleStorage',
				'DebtCache',
			],
		},
		{
			contract: 'ExchangerWithFeeRecAlternatives',
			resolverAlias: 'Exchanger',
			mocks: ['Synthetix', 'FeePool', 'DelegateApprovals', 'VirtualSynthMastercopy'],
			deps: [
				'AddressResolver',
				'TradingRewards',
				'SystemStatus',
				'ExchangeRates',
				'ExchangeState',
				'FlexibleStorage',
				'DebtCache',
				'ExchangeCircuitBreaker',
			],
		},
		{
			contract: 'Synth',
			mocks: ['Issuer', 'Exchanger', 'FeePool', 'EtherWrapper', 'WrapperFactory'],
			deps: ['TokenState', 'ProxyERC20', 'SystemStatus', 'AddressResolver'],
		}, // a generic synth
		{
			contract: 'Synthetix',
			mocks: [
				'Exchanger',
				'SupplySchedule',
				'RewardEscrow',
				'RewardEscrowV2',
				'SynthetixEscrow',
				'RewardsDistribution',
				'Liquidations',
			],
			deps: [
				'Issuer',
				'SynthetixState',
				'Proxy',
				'ProxyERC20',
				'AddressResolver',
				'TokenState',
				'SystemStatus',
			],
		},
		{
			contract: 'BaseSynthetix',
			resolverAlias: 'Synthetix',
			mocks: [
				'Exchanger',
				'RewardEscrow',
				'RewardEscrowV2',
				'SynthetixEscrow',
				'RewardsDistribution',
				'Liquidations',
			],
			deps: [
				'Issuer',
				'SynthetixState',
				'Proxy',
				'ProxyERC20',
				'AddressResolver',
				'TokenState',
				'SystemStatus',
			],
		},
		{
			contract: 'MintableSynthetix',
			resolverAlias: 'Synthetix',
			mocks: [
				'Exchanger',
				'SynthetixEscrow',
				'Liquidations',
				'Issuer',
				'SystemStatus',
				'SynthetixBridgeToBase',
			],
			deps: [
				'Proxy',
				'ProxyERC20',
				'AddressResolver',
				'TokenState',
				'RewardsDistribution',
				'RewardEscrow',
				'SynthetixState',
			],
		},
		{
			contract: 'SynthetixBridgeToOptimism',
			mocks: [
				'ext:Messenger',
				'ovm:SynthetixBridgeToBase',
				'SynthetixBridgeEscrow',
				'RewardsDistribution',
			],
			deps: ['AddressResolver', 'Issuer', 'RewardEscrowV2', 'Synthetix'],
		},
		{
			contract: 'SynthetixBridgeToBase',
			mocks: ['ext:Messenger', 'base:SynthetixBridgeToOptimism', 'RewardEscrowV2'],
			deps: ['AddressResolver', 'Synthetix'],
		},
		{
			contract: 'SynthetixBridgeEscrow',
			mocks: [],
			deps: [],
		},
		{ contract: 'TradingRewards', deps: ['AddressResolver', 'Synthetix'] },
		{
			contract: 'FeePool',
			mocks: [
				'Synthetix',
				'Exchanger',
				'Issuer',
				'SynthetixState',
				'RewardEscrow',
				'RewardEscrowV2',
				'DelegateApprovals',
				'FeePoolEternalStorage',
				'RewardsDistribution',
				'FlexibleStorage',
				'CollateralManager',
				'EtherWrapper',
				'FuturesMarketManager',
				'WrapperFactory',
			],
			deps: ['SystemStatus', 'FeePoolState', 'AddressResolver'],
		},
		{
			contract: 'CollateralState',
			deps: [],
		},
		{
			contract: 'CollateralManagerState',
			deps: [],
		},
		{
			contract: 'CollateralUtil',
			deps: ['AddressResolver', 'ExchangeRates'],
		},
		{
			contract: 'CollateralManager',
			deps: [
				'AddressResolver',
				'SystemStatus',
				'Issuer',
				'ExchangeRates',
				'DebtCache',
				'CollateralUtil',
				'CollateralManagerState',
			],
		},
		{
			contract: 'Collateral',
			deps: ['CollateralManager', 'AddressResolver', 'CollateralUtil'],
		},
		{
			contract: 'CollateralEth',
			deps: ['Collateral', 'CollateralManager', 'AddressResolver', 'CollateralUtil'],
		},
		{
			contract: 'CollateralShort',
			deps: ['Collateral', 'CollateralManager', 'AddressResolver', 'CollateralUtil'],
		},
		{ contract: 'Proxy', forContract: 'FuturesMarketManager' },
		{
			contract: 'FuturesMarketManager',
			deps: ['AddressResolver', 'Exchanger'],
		},
		{ contract: 'Proxy', forContract: 'FuturesMarketBTC' },
		{
			contract: 'FuturesMarketBTC',
			source: 'TestableFuturesMarket',
			deps: [
				'Proxy',
				'AddressResolver',
				'FuturesMarketManager',
				'FlexibleStorage',
				'ExchangeCircuitBreaker',
			],
		},
		{ contract: 'Proxy', forContract: 'FuturesMarketETH' },
		{
			contract: 'FuturesMarketETH',
			source: 'TestableFuturesMarket',
			deps: [
				'Proxy',
				'AddressResolver',
				'FuturesMarketManager',
				'FlexibleStorage',
				'ExchangeCircuitBreaker',
			],
		},
		{
			contract: 'FuturesMarketSettings',
			deps: ['AddressResolver', 'FlexibleStorage'],
		},
		{ contract: 'FuturesMarketData', deps: ['FuturesMarketSettings'] },
	];

	// check contract list for contracts with the same address resolver name
	const checkConflictsInDeclaredContracts = ({ contractList }) => {
		// { resolverName: [contract1, contract2, ...], ... }
		const resolverNameToContracts = baseContracts
			.filter(({ contract }) => contractList.includes(contract))
			.filter(({ forContract }) => !forContract) // ignore proxies
			.map(({ contract, resolverAlias }) => [contract, resolverAlias || contract])
			.reduce((memo, [name, resolverName]) => {
				memo[resolverName] = [].concat(memo[resolverName] || [], name);
				return memo;
			}, {});
		// [[resolverName, [contract1, contract2, ...]]]
		const conflicts = Object.entries(resolverNameToContracts).filter(
			([resolverName, contracts]) => contracts.length > 1
		);

		if (conflicts.length) {
			const errorStr = conflicts.map(
				([resolverName, contracts]) => `[${contracts.join(',')}] conflict for ${resolverName}`
			);

			throw new Error(`Conflicting contracts declared in setup: ${errorStr}`);
		}
	};

	// get deduped list of all required base contracts
	const findAllAssociatedContracts = ({ contractList }) => {
		return Array.from(
			new Set(
				baseContracts
					.filter(({ contract }) => contractList.includes(contract))
					.reduce(
						(memo, { contract, deps = [] }) =>
							memo.concat(contract).concat(findAllAssociatedContracts({ contractList: deps })),
						[]
					)
			)
		);
	};

	// contract names the user requested - could be a list of strings or objects with a "contract" property
	const contractNamesRequested = contracts.map(contract => contract.contract || contract);

	// ensure user didn't specify conflicting contracts
	checkConflictsInDeclaredContracts({ contractList: contractNamesRequested });

	// get list of resolver aliases from declared contracts
	const namesResolvedThroughAlias = contractNamesRequested
		.map(contractName => baseContracts.find(({ contract }) => contract === contractName))
		.map(({ resolverAlias }) => resolverAlias)
		.filter(resolverAlias => !!resolverAlias);

	// now go through all contracts and compile a list of them and all nested dependencies
	const contractsRequired = findAllAssociatedContracts({ contractList: contractNamesRequested });

	// now sort in dependency order
	const contractsToFetch = baseContracts.filter(
		({ contract, forContract }) =>
			// keep if contract is required
			contractsRequired.includes(contract) &&
			// ignore if contract has been aliased
			!namesResolvedThroughAlias.includes(contract) &&
			// and either there is no "forContract" or the forContract is itself required
			(!forContract || contractsRequired.includes(forContract)) &&
			// and no entry in the existingContracts object
			!(contract in existing)
	);

	// now setup each contract in serial in case we have deps we need to load
	for (const { contract, resolverAlias, mocks = [], forContract } of contractsToFetch) {
		// mark each mock onto the returnObj as true when it doesn't exist, indicating it needs to be
		// put through the AddressResolver
		// for all mocks required for this contract
		await Promise.all(
			mocks
				// if the target isn't on the returnObj (i.e. already mocked / created) and not in the list of contracts
				.filter(mock => !(mock in returnObj) && contractNamesRequested.indexOf(mock) < 0)
				// then setup the contract
				.map(mock =>
					setupContract({
						accounts,
						mock,
						contract: 'GenericMock',
						cache: Object.assign({}, mocks, returnObj),
					}).then(instance => (returnObj[mock] = instance))
				)
		);

		// the name of the contract - the contract plus it's forContract
		// (e.g. Proxy + FeePool)
		const forContractName = forContract || '';

		// some contracts should be registered to the address resolver with a different name
		const contractRegistered = resolverAlias || contract;

		// deploy the contract
		returnObj[contractRegistered + forContractName] = await setupContract({
			accounts,
			contract,
			forContract,
			// the cache is a combination of the mocks and any return objects
			cache: Object.assign({}, mocks, returnObj),
			// pass through any properties that may be given for this contract
			properties:
				(contracts.find(({ contract: foundContract }) => foundContract === contract) || {})
					.properties || {},
		});
	}

	// SYNTHS

	const synthsToAdd = [];

	// now setup each synth and its deps
	for (const synth of synths) {
		const { token, proxy, tokenState } = await mockToken({
			accounts,
			synth,
			supply: 0, // add synths with 0 supply initially
			skipInitialAllocation: true,
			name: `Synth ${synth}`,
			symbol: synth,
		});

		returnObj[`ProxyERC20${synth}`] = proxy;
		returnObj[`TokenState${synth}`] = tokenState;
		returnObj[`Synth${synth}`] = token;

		// We'll defer adding the tokens into the Issuer as it must
		// be synchronised with the FlexibleStorage address first.
		synthsToAdd.push(token.address);
	}

	// now invoke AddressResolver to set all addresses
	if (returnObj['AddressResolver']) {
		if (process.env.DEBUG) {
			log(`Importing into AddressResolver:\n\t - ${Object.keys(returnObj).join('\n\t - ')}`);
		}

		await returnObj['AddressResolver'].importAddresses(
			Object.keys(returnObj).map(toBytes32),
			Object.values(returnObj).map(entry =>
				// use 0x1111 address for any mocks that have no actual deployment
				entry === true ? '0x' + '1'.repeat(40) : entry.address
			),
			{
				from: owner,
			}
		);
	}

	// now rebuild caches for all contracts that need it
	await Promise.all(
		Object.entries(returnObj)
			// keep items not in mocks
			.filter(([name]) => !(name in mocks))
			// and only those with the setResolver function
			.filter(([, instance]) => !!instance.rebuildCache)
			.map(([contract, instance]) => {
				return instance.rebuildCache().catch(err => {
					throw err;
				});
			})
	);

	// if deploying a real Synthetix, then we add the synths
	if (returnObj['Issuer'] && !mocks['Issuer']) {
		if (returnObj['Synth']) {
			returnObj['Issuer'].addSynth(returnObj['Synth'].address, { from: owner });
		}

		for (const synthAddress of synthsToAdd) {
			await returnObj['Issuer'].addSynth(synthAddress, { from: owner });
		}
	}

	// now setup defaults for the system (note: this dupes logic from the deploy script)
	if (returnObj['SystemSettings']) {
		await Promise.all([
			returnObj['SystemSettings'].setWaitingPeriodSecs(WAITING_PERIOD_SECS, { from: owner }),
			returnObj['SystemSettings'].setPriceDeviationThresholdFactor(
				PRICE_DEVIATION_THRESHOLD_FACTOR,
				{ from: owner }
			),
			returnObj['SystemSettings'].setIssuanceRatio(ISSUANCE_RATIO, { from: owner }),
			returnObj['SystemSettings'].setCrossDomainMessageGasLimit(0, CROSS_DOMAIN_DEPOSIT_GAS_LIMIT, {
				from: owner,
			}),
			returnObj['SystemSettings'].setCrossDomainMessageGasLimit(1, CROSS_DOMAIN_ESCROW_GAS_LIMIT, {
				from: owner,
			}),
			returnObj['SystemSettings'].setCrossDomainMessageGasLimit(2, CROSS_DOMAIN_REWARD_GAS_LIMIT, {
				from: owner,
			}),
			returnObj['SystemSettings'].setCrossDomainMessageGasLimit(
				3,
				CROSS_DOMAIN_WITHDRAWAL_GAS_LIMIT,
				{
					from: owner,
				}
			),
			returnObj['SystemSettings'].setFeePeriodDuration(FEE_PERIOD_DURATION, { from: owner }),
			returnObj['SystemSettings'].setTargetThreshold(TARGET_THRESHOLD, { from: owner }),
			returnObj['SystemSettings'].setLiquidationDelay(LIQUIDATION_DELAY, { from: owner }),
			returnObj['SystemSettings'].setLiquidationRatio(LIQUIDATION_RATIO, { from: owner }),
			returnObj['SystemSettings'].setLiquidationPenalty(LIQUIDATION_PENALTY, { from: owner }),
			returnObj['SystemSettings'].setRateStalePeriod(RATE_STALE_PERIOD, { from: owner }),
			returnObj['SystemSettings'].setMinimumStakeTime(MINIMUM_STAKE_TIME, { from: owner }),
			returnObj['SystemSettings'].setDebtSnapshotStaleTime(DEBT_SNAPSHOT_STALE_TIME, {
				from: owner,
			}),
			returnObj['SystemSettings'].setEtherWrapperMaxETH(ETHER_WRAPPER_MAX_ETH, {
				from: owner,
			}),
			returnObj['SystemSettings'].setEtherWrapperMintFeeRate(ETHER_WRAPPER_MINT_FEE_RATE, {
				from: owner,
			}),
			returnObj['SystemSettings'].setEtherWrapperBurnFeeRate(ETHER_WRAPPER_BURN_FEE_RATE, {
				from: owner,
			}),
			returnObj['SystemSettings'].setAtomicMaxVolumePerBlock(ATOMIC_MAX_VOLUME_PER_BLOCK, {
				from: owner,
			}),
			returnObj['SystemSettings'].setAtomicTwapWindow(ATOMIC_TWAP_WINDOW, {
				from: owner,
			}),
		]);

		if (returnObj['FuturesMarketSettings']) {
			const time = await currentTime();
			const promises = [
				returnObj['FuturesMarketSettings'].setMinInitialMargin(FUTURES_MIN_INITIAL_MARGIN, {
					from: owner,
				}),
				returnObj['FuturesMarketSettings'].setMinKeeperFee(FUTURES_MIN_KEEPER_FEE, {
					from: owner,
				}),
				returnObj['FuturesMarketSettings'].setLiquidationFeeRatio(FUTURES_LIQUIDATION_FEE_RATIO, {
					from: owner,
				}),
				returnObj['FuturesMarketSettings'].setLiquidationBufferRatio(
					FUTURES_LIQUIDATION_BUFFER_RATIO,
					{
						from: owner,
					}
				),
			];

			// TODO: fetch settings per-market programmatically
			const setupFuturesMarket = async asset => {
				const assetKey = toBytes32(asset);
				await Promise.all([
					returnObj['ExchangeRates'].updateRates([assetKey], [toUnit('1')], time, {
						from: oracle,
					}),
					returnObj['FuturesMarketSettings'].setParameters(
						assetKey,
						toWei('0.003'), // 0.3% taker fee
						toWei('0.001'), // 0.1% maker fee
						toWei('0.0005'), // 0.05% taker fee next price
						toWei('0.0001'), // 0.01% maker fee next price
						toBN('2'), // 2 rounds next price confirm window
						toWei('10'), // 10x max leverage
						toWei('100000'), // 100000 max market debt
						toWei('0.1'), // 10% max funding rate
						toWei('100000'), // 100000 USD skewScaleUSD
						toWei('0.0125'), // 1.25% per hour max funding rate of change
						{ from: owner }
					),
				]);
			};

			if (returnObj['FuturesMarketBTC']) {
				promises.push(setupFuturesMarket('sBTC'));
			}
			if (returnObj['FuturesMarketETH']) {
				promises.push(setupFuturesMarket('sETH'));
			}

			await Promise.all(promises);
		}
	}

	// finally if any of our contracts have setAddressResolver (from MockSynth), then invoke it
	await Promise.all(
		Object.values(returnObj)
			.filter(contract => contract.setAddressResolver)
			.map(mock => mock.setAddressResolver(returnObj['AddressResolver'].address))
	);

	if (returnObj['ExchangeRates']) {
		// setup SNX price feed
		const SNX = toBytes32('SNX');
		await setupPriceAggregators(returnObj['ExchangeRates'], owner, [SNX]);
		await updateAggregatorRates(returnObj['ExchangeRates'], [SNX], [toUnit('0.2')]);
	}

	return returnObj;
};

module.exports = {
	mockToken,
	mockGenericContractFnc,
	setupContract,
	setupAllContracts,
};<|MERGE_RESOLUTION|>--- conflicted
+++ resolved
@@ -2,15 +2,10 @@
 
 const { artifacts, web3, log } = require('hardhat');
 
-<<<<<<< HEAD
 const { toWei, toBN } = web3.utils;
 const { toUnit, currentTime } = require('../utils')();
-=======
-const { toWei } = web3.utils;
-const { toUnit } = require('../utils')();
 const { setupPriceAggregators, updateAggregatorRates } = require('./helpers');
 
->>>>>>> 55ea1deb
 const {
 	toBytes32,
 	getUsers,
