--- conflicted
+++ resolved
@@ -2578,22 +2578,14 @@
 				});
 			});
 
-<<<<<<< HEAD
-			describe('when EtherWrapper is set', async () => {
-=======
 			describe('when Wrapper is set', async () => {
->>>>>>> 844967f4
 				it('should have zero totalIssuedSynths', async () => {
 					assert.bnEqual(
 						await synthetix.totalIssuedSynths(sUSD),
 						await synthetix.totalIssuedSynthsExcludeOtherCollateral(sUSD)
 					);
 				});
-<<<<<<< HEAD
-				describe('depositing WETH on the EtherWrapper to issue sETH', async () => {
-=======
 				describe('depositing WETH on the Wrapper to issue sETH', async () => {
->>>>>>> 844967f4
 					let etherWrapper;
 					beforeEach(async () => {
 						// mock etherWrapper
