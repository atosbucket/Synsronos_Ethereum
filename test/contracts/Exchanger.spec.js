--- conflicted
+++ resolved
@@ -2,11 +2,7 @@
 
 const { artifacts, contract, web3 } = require('hardhat');
 const { smockit } = require('@eth-optimism/smock');
-<<<<<<< HEAD
-
-=======
 const BN = require('bn.js');
->>>>>>> 844967f4
 const { assert, addSnapshotBeforeRestoreAfterEach } = require('./common');
 
 const { currentTime, fastForward, multiplyDecimal, divideDecimal, toUnit } = require('../utils')();
@@ -851,7 +847,6 @@
 											it('then it completes with no reclaim or rebate', async () => {
 												const txn = await synthetix.settle(sEUR, {
 													from: account2,
-<<<<<<< HEAD
 												});
 												assert.equal(
 													txn.logs.length,
@@ -867,16 +862,8 @@
 
 												await exchangeRates.updateRates([sEUR], ['4'].map(toUnit), timestamp, {
 													from: oracle,
-=======
->>>>>>> 844967f4
-												});
-												assert.equal(
-													txn.logs.length,
-													0,
-													'Must not emit any events as no settlement required'
-												);
-											});
-<<<<<<< HEAD
+												});
+											});
 											it('then settlement reclaimAmount shows a reclaim of half the entire balance of sEUR', async () => {
 												const expected = calculateExpectedSettlementAmount({
 													amount: amountOfSrcExchanged,
@@ -884,25 +871,6 @@
 													newRate: divideDecimal(1, 4),
 												});
 
-=======
-										});
-										describe('when the price doubles for sUSD:sEUR to 4:1', () => {
-											beforeEach(async () => {
-												await fastForward(5);
-												timestamp = await currentTime();
-
-												await exchangeRates.updateRates([sEUR], ['4'].map(toUnit), timestamp, {
-													from: oracle,
-												});
-											});
-											it('then settlement reclaimAmount shows a reclaim of half the entire balance of sEUR', async () => {
-												const expected = calculateExpectedSettlementAmount({
-													amount: amountOfSrcExchanged,
-													oldRate: divideDecimal(1, 2),
-													newRate: divideDecimal(1, 4),
-												});
-
->>>>>>> 844967f4
 												const { reclaimAmount, rebateAmount } = await exchanger.settlementOwing(
 													account1,
 													sEUR
@@ -1037,7 +1005,6 @@
 														});
 													}
 												);
-<<<<<<< HEAD
 
 												describe(
 													'when an exchange out of sEUR for more than the balance after settlement,' +
@@ -1079,49 +1046,6 @@
 													}
 												);
 
-=======
-
-												describe(
-													'when an exchange out of sEUR for more than the balance after settlement,' +
-														'and more than the total initially and the exchangefee rate changed',
-													() => {
-														let txn;
-														beforeEach(async () => {
-															txn = await synthetix.exchange(sEUR, toUnit('50'), sBTC, {
-																from: account1,
-															});
-															systemSettings.setExchangeFeeRateForSynths([sBTC], [toUnit('0.1')], {
-																from: owner,
-															});
-														});
-														it('then it succeeds, exchanging the entire amount after settlement', async () => {
-															const srcBalanceAfterExchange = await sEURContract.balanceOf(
-																account1
-															);
-															assert.equal(srcBalanceAfterExchange, '0');
-
-															const decodedLogs = await ensureTxnEmitsSettlementEvents({
-																hash: txn.tx,
-																synth: sEURContract,
-																expected: expectedSettlement,
-															});
-
-															decodedEventEqual({
-																log: decodedLogs.find(({ name }) => name === 'SynthExchange'),
-																event: 'SynthExchange',
-																emittedFrom: await synthetix.proxy(),
-																args: [
-																	account1,
-																	sEUR,
-																	srcBalanceBeforeExchange.sub(expectedSettlement.reclaimAmount),
-																	sBTC,
-																],
-															});
-														});
-													}
-												);
-
->>>>>>> 844967f4
 												describe('when an exchange out of sEUR for less than the balance after settlement', () => {
 													let newAmountToExchange;
 													let txn;
@@ -1174,16 +1098,6 @@
 													newRate: divideDecimal(1, 1),
 												});
 
-<<<<<<< HEAD
-											it('then settlement rebateAmount shows a rebate of half the entire balance of sEUR', async () => {
-												const expected = calculateExpectedSettlementAmount({
-													amount: amountOfSrcExchanged,
-													oldRate: divideDecimal(1, 2),
-													newRate: divideDecimal(1, 1),
-												});
-
-=======
->>>>>>> 844967f4
 												const { reclaimAmount, rebateAmount } = await exchanger.settlementOwing(
 													account1,
 													sEUR
@@ -1300,7 +1214,6 @@
 												describe('when another minute passes', () => {
 													let expectedSettlement;
 													let srcBalanceBeforeExchange;
-<<<<<<< HEAD
 
 													beforeEach(async () => {
 														await fastForward(60);
@@ -1373,79 +1286,6 @@
 																expected: expectedSettlement,
 															});
 
-=======
-
-													beforeEach(async () => {
-														await fastForward(60);
-														srcBalanceBeforeExchange = await sEURContract.balanceOf(account1);
-
-														expectedSettlement = calculateExpectedSettlementAmount({
-															amount: amountOfSrcExchanged,
-															oldRate: divideDecimal(1, 2),
-															newRate: divideDecimal(1, 1),
-														});
-													});
-
-													describe('when settle() is invoked', () => {
-														let transaction;
-														beforeEach(async () => {
-															transaction = await synthetix.settle(sEUR, {
-																from: account1,
-															});
-														});
-														it('then it settles with a rebate', async () => {
-															await ensureTxnEmitsSettlementEvents({
-																hash: transaction.tx,
-																synth: sEURContract,
-																expected: expectedSettlement,
-															});
-														});
-														it('then it settles with a ExchangeEntrySettled event with rebate', async () => {
-															const logs = await getDecodedLogs({
-																hash: transaction.tx,
-																contracts: [synthetix, exchanger, sUSDContract],
-															});
-
-															decodedEventEqual({
-																log: logs.find(({ name }) => name === 'ExchangeEntrySettled'),
-																event: 'ExchangeEntrySettled',
-																emittedFrom: exchanger.address,
-																args: [
-																	account1,
-																	sUSD,
-																	amountOfSrcExchanged,
-																	sEUR,
-																	new web3.utils.BN(0),
-																	expectedSettlement.rebateAmount,
-																	new web3.utils.BN(1),
-																	new web3.utils.BN(2),
-																	exchangeTime + 1,
-																],
-																bnCloseVariance,
-															});
-														});
-													});
-
-													// The user has 49.5 sEUR and has a rebate of 49.5 - so 99 after settlement
-													describe('when an exchange out of sEUR for their expected balance before exchange', () => {
-														let txn;
-														beforeEach(async () => {
-															txn = await synthetix.exchange(sEUR, toUnit('49.5'), sBTC, {
-																from: account1,
-															});
-														});
-														it('then it succeeds, exchanging the entire amount plus the rebate', async () => {
-															const srcBalanceAfterExchange = await sEURContract.balanceOf(
-																account1
-															);
-															assert.equal(srcBalanceAfterExchange, '0');
-
-															const decodedLogs = await ensureTxnEmitsSettlementEvents({
-																hash: txn.tx,
-																synth: sEURContract,
-																expected: expectedSettlement,
-															});
-
 															decodedEventEqual({
 																log: decodedLogs.find(({ name }) => name === 'SynthExchange'),
 																event: 'SynthExchange',
@@ -1474,40 +1314,6 @@
 																expected: expectedSettlement,
 															});
 
->>>>>>> 844967f4
-															decodedEventEqual({
-																log: decodedLogs.find(({ name }) => name === 'SynthExchange'),
-																event: 'SynthExchange',
-																emittedFrom: await synthetix.proxy(),
-																args: [
-																	account1,
-																	sEUR,
-<<<<<<< HEAD
-																	srcBalanceBeforeExchange.add(expectedSettlement.rebateAmount),
-=======
-																	toUnit('10').add(expectedSettlement.rebateAmount),
->>>>>>> 844967f4
-																	sBTC,
-																],
-															});
-														});
-													});
-<<<<<<< HEAD
-
-													describe('when an exchange out of sEUR for some amount less than their balance before exchange', () => {
-														let txn;
-														beforeEach(async () => {
-															txn = await synthetix.exchange(sEUR, toUnit('10'), sBTC, {
-																from: account1,
-															});
-														});
-														it('then it succeeds, exchanging the amount plus the rebate', async () => {
-															const decodedLogs = await ensureTxnEmitsSettlementEvents({
-																hash: txn.tx,
-																synth: sEURContract,
-																expected: expectedSettlement,
-															});
-
 															decodedEventEqual({
 																log: decodedLogs.find(({ name }) => name === 'SynthExchange'),
 																event: 'SynthExchange',
@@ -1521,8 +1327,6 @@
 															});
 														});
 													});
-=======
->>>>>>> 844967f4
 												});
 											});
 											describe('when the price returns to sUSD:sEUR to 2:1', () => {
@@ -1723,7 +1527,6 @@
 																	oldRate: divideDecimal(1, 20000),
 																	newRate: divideDecimal(1, 10000),
 																});
-<<<<<<< HEAD
 															});
 															it('then the rebateAmount calculation of settlementOwing on sBTC includes both exchanges', async () => {
 																const {
@@ -1741,25 +1544,6 @@
 																	bnCloseVariance
 																);
 															});
-=======
-															});
-															it('then the rebateAmount calculation of settlementOwing on sBTC includes both exchanges', async () => {
-																const {
-																	reclaimAmount,
-																	rebateAmount,
-																} = await exchanger.settlementOwing(account1, sBTC);
-
-																assert.equal(reclaimAmount, '0');
-
-																assert.bnClose(
-																	rebateAmount,
-																	expectedFromFirst.rebateAmount.add(
-																		expectedFromSecond.rebateAmount
-																	),
-																	bnCloseVariance
-																);
-															});
->>>>>>> 844967f4
 															describe('when another minute passes', () => {
 																beforeEach(async () => {
 																	await fastForward(60);
@@ -1833,7 +1617,6 @@
 															})
 														);
 													}
-<<<<<<< HEAD
 												});
 												it('then all succeed', () => {});
 												it('when one more is tried, then if fails', async () => {
@@ -1842,16 +1625,6 @@
 														'Max queue length reached'
 													);
 												});
-=======
-												});
-												it('then all succeed', () => {});
-												it('when one more is tried, then if fails', async () => {
-													await assert.revert(
-														synthetix.exchange(sEUR, toUnit('100'), sBTC, { from: account1 }),
-														'Max queue length reached'
-													);
-												});
->>>>>>> 844967f4
 												describe('when more than 60s elapses', () => {
 													beforeEach(async () => {
 														await fastForward(70);
@@ -2727,8 +2500,6 @@
 		});
 	};
 
-<<<<<<< HEAD
-=======
 	const itFailsToExchangeWithVirtual = () => {
 		describe('it cannot use exchangeWithVirtual()', () => {
 			it('errors with not implemented when attempted to exchange', async () => {
@@ -2976,7 +2747,6 @@
 		});
 	};
 
->>>>>>> 844967f4
 	const itPricesSpikeDeviation = () => {
 		describe('priceSpikeDeviation', () => {
 			const baseRate = 100;
@@ -3789,11 +3559,8 @@
 
 		itExchangesWithVirtual();
 
-<<<<<<< HEAD
-=======
 		itExchangesAtomically();
 
->>>>>>> 844967f4
 		itPricesSpikeDeviation();
 
 		itSetsExchangeFeeRateForSynths();
@@ -3892,13 +3659,10 @@
 
 		itExchanges();
 
-<<<<<<< HEAD
-=======
 		itFailsToExchangeWithVirtual();
 
 		itFailsToExchangeAtomically();
 
->>>>>>> 844967f4
 		itPricesSpikeDeviation();
 
 		itSetsExchangeFeeRateForSynths();
