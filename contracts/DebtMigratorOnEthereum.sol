--- conflicted
+++ resolved
@@ -66,17 +66,6 @@
                 : uint32(getCrossDomainMessageGasLimit(CrossDomainMessageGasLimits.Relay));
     }
 
-<<<<<<< HEAD
-    function _getMaxEscrowDuration(address account) private view returns (uint duration) {
-        uint numOfEntries = _rewardEscrowV2().numVestingEntries(account);
-        uint latestEntryId = _rewardEscrowV2().accountVestingEntryIDs(account, numOfEntries.sub(1));
-        (uint endTime, ) = _rewardEscrowV2().getVestingEntry(account, latestEntryId);
-        duration = now + minimumEscrowDuration < endTime ? (endTime - now) : minimumEscrowDuration;
-        return duration;
-    }
-
-=======
->>>>>>> c5a01ed6
     function resolverAddressesRequired() public view returns (bytes32[] memory addresses) {
         bytes32[] memory existingAddresses = BaseDebtMigrator.resolverAddressesRequired();
         bytes32[] memory newAddresses = new bytes32[](5);
