/*
-----------------------------------------------------------------
FILE INFORMATION
-----------------------------------------------------------------

file:       FeePool.sol
version:    1.0
author:     Kevin Brown
date:       2018-10-15

-----------------------------------------------------------------
MODULE DESCRIPTION
-----------------------------------------------------------------

The FeePool is a place for users to interact with the fees that
have been generated from the Synthetix system if they've helped
to create the economy.

Users stake Synthetix to create Synths. As Synth users transact,
a small fee is deducted from exchange transactions, which collects
in the fee pool. Fees are immediately converted to XDRs, a type
of reserve currency similar to SDRs used by the IMF:
https://www.imf.org/en/About/Factsheets/Sheets/2016/08/01/14/51/Special-Drawing-Right-SDR

Users are entitled to withdraw fees from periods that they participated
in fully, e.g. they have to stake before the period starts. They
can withdraw fees for the last 6 periods as a single lump sum.
Currently fee periods are 7 days long, meaning it's assumed
users will withdraw their fees approximately once a month. Fees
which are not withdrawn are redistributed to the whole pool,
enabling these non-claimed fees to go back to the rest of the commmunity.

Fees can be withdrawn in any synth currency.

-----------------------------------------------------------------
*/

pragma solidity 0.4.25;

import "./Proxyable.sol";
import "./SelfDestructible.sol";
import "./SafeDecimalMath.sol";
import "./Synthetix.sol";
import "./ISynthetixEscrow.sol";
import "./ISynthetixState.sol";
import "./Synth.sol";
import "./FeePoolState.sol";
import "./FeePoolEternalStorage.sol";
import "./DelegateApprovals.sol";

contract FeePool is Proxyable, SelfDestructible, LimitedSetup {

    using SafeMath for uint;
    using SafeDecimalMath for uint;

    Synthetix public synthetix;
    ISynthetixState public synthetixState;
    ISynthetixEscrow public rewardEscrow;
    FeePoolEternalStorage public feePoolEternalStorage;

    // A percentage fee charged on each transfer.
    uint public transferFeeRate;

    // Transfer fee may not exceed 10%.
    uint constant public MAX_TRANSFER_FEE_RATE = SafeDecimalMath.unit() / 10;

    // A percentage fee charged on each exchange between currencies.
    uint public exchangeFeeRate;

    // Exchange fee may not exceed 10%.
    uint constant public MAX_EXCHANGE_FEE_RATE = SafeDecimalMath.unit() / 10;

    // The address with the authority to distribute fees.
    address public feeAuthority;

    // The address to the FeePoolState Contract.
    FeePoolState public feePoolState;

    // The address to the DelegateApproval contract.
    DelegateApprovals public delegates;

    // Where fees are pooled in XDRs.
    address public constant FEE_ADDRESS = 0xfeEFEEfeefEeFeefEEFEEfEeFeefEEFeeFEEFEeF;

    // This struct represents the issuance activity that's happened in a fee period.
    struct FeePeriod {
        uint feePeriodId;
        uint startingDebtIndex;
        uint startTime;
        uint feesToDistribute;
        uint feesClaimed;
        uint rewardsToDistribute;
        uint rewardsClaimed;
    }

    // The last 6 fee periods are all that you can claim from.
    // These are stored and managed from [0], such that [0] is always
    // the most recent fee period, and [5] is always the oldest fee
    // period that users can claim for.
    uint8 constant public FEE_PERIOD_LENGTH = 6;

    FeePeriod[FEE_PERIOD_LENGTH] public recentFeePeriods;

    // How long a fee period lasts at a minimum. It is required for the
    // fee authority to roll over the periods, so they are not guaranteed
    // to roll over at exactly this duration, but the contract enforces
    // that they cannot roll over any quicker than this duration.
    uint public feePeriodDuration = 1 weeks;
    // The fee period must be between 1 day and 60 days.
    uint public constant MIN_FEE_PERIOD_DURATION = 1 days;
    uint public constant MAX_FEE_PERIOD_DURATION = 60 days;

    // Users receive penalties if their collateralisation ratio drifts out of our desired brackets
    // We precompute the brackets and penalties to save gas.
    uint public PENALTY_THRESHOLD = (10 * SafeDecimalMath.unit()) / 100;
    uint constant ONE_HUNDRED_PERCENT = (100 * SafeDecimalMath.unit()) / 100;

<<<<<<< HEAD
=======
    /* ========== ETERNAL STORAGE CONSTANTS ========== */

    bytes32 constant LAST_FEE_WITHDRAWAL = "last_fee_withdrawal";
>>>>>>> 721f460f

    constructor(
        address _proxy,
        address _owner,
        Synthetix _synthetix,
        FeePoolState _feePoolState,
        FeePoolEternalStorage _feePoolEternalStorage,
        ISynthetixState _synthetixState,
        ISynthetixEscrow _rewardEscrow,
        address _feeAuthority,
        uint _transferFeeRate,
        uint _exchangeFeeRate)
        SelfDestructible(_owner)
        Proxyable(_proxy, _owner)
        LimitedSetup(3 weeks)
        public
    {
        // Constructed fee rates should respect the maximum fee rates.
        require(_transferFeeRate <= MAX_TRANSFER_FEE_RATE, "Constructed transfer fee rate should respect the maximum fee rate");
        require(_exchangeFeeRate <= MAX_EXCHANGE_FEE_RATE, "Constructed exchange fee rate should respect the maximum fee rate");

        synthetix = _synthetix;
        feePoolState = _feePoolState;
        feePoolEternalStorage = _feePoolEternalStorage;
        rewardEscrow = _rewardEscrow;
        synthetixState = _synthetixState;
        feeAuthority = _feeAuthority;
        transferFeeRate = _transferFeeRate;
        exchangeFeeRate = _exchangeFeeRate;

        // Set our initial fee period
        recentFeePeriods[0].feePeriodId = 1;
        recentFeePeriods[0].startTime = now;
    }

    /**
     * @notice Logs an accounts issuance data per fee period
     * @param account Message.Senders account address
     * @param debtRatio Debt percentage this account has locked after minting or burning their synth
     * @param debtEntryIndex The index in the global debt ledger. synthetix.synthetixState().issuanceData(account)
     * @dev onlySynthetix to call me on synthetix.issue() & synthetix.burn() calls to store the locked SNX
     * per fee period so we know to allocate the correct proportions of fees and rewards per period
     */
    function appendAccountIssuanceRecord(address account, uint debtRatio, uint debtEntryIndex)
        external
        onlySynthetix
    {
        feePoolState.appendAccountIssuanceRecord(account, debtRatio, debtEntryIndex, recentFeePeriods[0].startingDebtIndex);

        emitIssuanceDebtRatioEntry(account, debtRatio, debtEntryIndex, recentFeePeriods[0].startingDebtIndex);
    }

    /**
     * @notice Set the exchange fee, anywhere within the range 0-10%.
     * @dev The fee rate is in decimal format, with UNIT being the value of 100%.
     */
    function setExchangeFeeRate(uint _exchangeFeeRate)
        external
        optionalProxy_onlyOwner
    {
        require(_exchangeFeeRate <= MAX_EXCHANGE_FEE_RATE, "Exchange fee rate must be below MAX_EXCHANGE_FEE_RATE");

        exchangeFeeRate = _exchangeFeeRate;

        emitExchangeFeeUpdated(_exchangeFeeRate);
    }

    /**
     * @notice Set the transfer fee, anywhere within the range 0-10%.
     * @dev The fee rate is in decimal format, with UNIT being the value of 100%.
     */
    function setTransferFeeRate(uint _transferFeeRate)
        external
        optionalProxy_onlyOwner
    {
        require(_transferFeeRate <= MAX_TRANSFER_FEE_RATE, "Transfer fee rate must be below MAX_TRANSFER_FEE_RATE");

        transferFeeRate = _transferFeeRate;

        emitTransferFeeUpdated(_transferFeeRate);
    }

    /**
     * @notice Set the address of the user/contract responsible for collecting or
     * distributing fees.
     */
    function setFeeAuthority(address _feeAuthority)
        external
        optionalProxy_onlyOwner
    {
        feeAuthority = _feeAuthority;

        emitFeeAuthorityUpdated(_feeAuthority);
    }

    /**
     * @notice Set the address of the contract for feePool state
     */
    function setFeePoolState(FeePoolState _feePoolState)
        external
        optionalProxy_onlyOwner
    {
        feePoolState = _feePoolState;

        emitFeePoolStateUpdated(_feePoolState);
    }

    /**
     * @notice Set the address of the contract for delegate approvals
     */
    function setDelegateApprovals(DelegateApprovals _delegates)
        external
        optionalProxy_onlyOwner
    {
        delegates = _delegates;

        emitDelegateApprovalsUpdated(_delegates);
    }

    /**
     * @notice Set the fee period duration
     */
    function setFeePeriodDuration(uint _feePeriodDuration)
        external
        optionalProxy_onlyOwner
    {
        require(_feePeriodDuration >= MIN_FEE_PERIOD_DURATION, "New fee period cannot be less than minimum fee period duration");
        require(_feePeriodDuration <= MAX_FEE_PERIOD_DURATION, "New fee period cannot be greater than maximum fee period duration");

        feePeriodDuration = _feePeriodDuration;

        emitFeePeriodDurationUpdated(_feePeriodDuration);
    }

    /**
     * @notice Set the synthetix contract
     */
    function setSynthetix(Synthetix _synthetix)
        external
        optionalProxy_onlyOwner
    {
        require(address(_synthetix) != address(0), "New Synthetix must be non-zero");

        synthetix = _synthetix;

        emitSynthetixUpdated(_synthetix);
    }

    function setPenaltyThreshold(uint _percent)
        external
        optionalProxy_onlyOwner
    {
        require(_percent >= 0, "Threshold should be positive");
        PENALTY_THRESHOLD = (_percent * SafeDecimalMath.unit()) / 100;
    }

    /**
     * @notice The Synthetix contract informs us when fees are paid.
     */
    function feePaid(bytes4 currencyKey, uint amount)
        external
        onlySynthetix
    {
        uint xdrAmount;

        if (currencyKey != "XDR") {
            xdrAmount = synthetix.effectiveValue(currencyKey, amount, "XDR");
        } else {
            xdrAmount = amount;
        }

        // Keep track of in XDRs in our fee pool.
        recentFeePeriods[0].feesToDistribute = recentFeePeriods[0].feesToDistribute.add(xdrAmount);
    }

    /**
     * @notice The Synthetix contract informs us when SNX Rewards are minted to RewardEscrow to be claimed.
     */
    function rewardsMinted(uint amount)
        external
        onlySynthetix
    {
        // Add the newly minted SNX rewards on top of the rolling unclaimed amount
        recentFeePeriods[0].rewardsToDistribute = recentFeePeriods[0].rewardsToDistribute.add(amount);
    }

    /**
     * @notice Close the current fee period and start a new one. Only callable by the fee authority.
     */
    function closeCurrentFeePeriod()
        external
        optionalProxy_onlyFeeAuthority
    {
        require(recentFeePeriods[0].startTime <= (now - feePeriodDuration), "It is too early to close the current fee period");

        FeePeriod memory secondLastFeePeriod = recentFeePeriods[FEE_PERIOD_LENGTH - 2];
        FeePeriod memory lastFeePeriod = recentFeePeriods[FEE_PERIOD_LENGTH - 1];

        // Any unclaimed fees from the last period in the array roll back one period.
        // Because of the subtraction here, they're effectively proportionally redistributed to those who
        // have already claimed from the old period, available in the new period.
        // The subtraction is important so we don't create a ticking time bomb of an ever growing
        // number of fees that can never decrease and will eventually overflow at the end of the fee pool.
        recentFeePeriods[FEE_PERIOD_LENGTH - 2].feesToDistribute = lastFeePeriod.feesToDistribute
            .sub(lastFeePeriod.feesClaimed)
            .add(secondLastFeePeriod.feesToDistribute);
        recentFeePeriods[FEE_PERIOD_LENGTH - 2].rewardsToDistribute = lastFeePeriod.rewardsToDistribute
            .sub(lastFeePeriod.rewardsClaimed)
            .add(secondLastFeePeriod.rewardsToDistribute);

        // Shift the previous fee periods across to make room for the new one.
        // Condition checks for overflow when uint subtracts one from zero
        // Could be written with int instead of uint, but then we have to convert everywhere
        // so it felt better from a gas perspective to just change the condition to check
        // for overflow after subtracting one from zero.
        for (uint i = FEE_PERIOD_LENGTH - 2; i < FEE_PERIOD_LENGTH; i--) {
            uint next = i + 1;
            recentFeePeriods[next].feePeriodId = recentFeePeriods[i].feePeriodId;
            recentFeePeriods[next].startingDebtIndex = recentFeePeriods[i].startingDebtIndex;
            recentFeePeriods[next].startTime = recentFeePeriods[i].startTime;
            recentFeePeriods[next].feesToDistribute = recentFeePeriods[i].feesToDistribute;
            recentFeePeriods[next].feesClaimed = recentFeePeriods[i].feesClaimed;
            recentFeePeriods[next].rewardsToDistribute = recentFeePeriods[i].rewardsToDistribute;
            recentFeePeriods[next].rewardsClaimed = recentFeePeriods[i].rewardsClaimed;
        }

        // Clear the first element of the array to make sure we don't have any stale values.
        delete recentFeePeriods[0];

        // Open up the new fee period. Take a snapshot of the total value of the system.
        // Increment periodId from the recent closed period feePeriodId
        recentFeePeriods[0].feePeriodId = recentFeePeriods[1].feePeriodId.add(1);
        recentFeePeriods[0].startingDebtIndex = synthetixState.debtLedgerLength();
        recentFeePeriods[0].startTime = now;

        emitFeePeriodClosed(recentFeePeriods[1].feePeriodId);
    }

    /**
    * @notice Claim fees for last period when available or not already withdrawn.
    * @param currencyKey Synth currency you wish to receive the fees in.
    */
    function claimFees(bytes4 currencyKey)
        external
        optionalProxy
        returns (bool)
    {
        return _claimFees(messageSender, currencyKey);
    }

    function claimOnBehalf(address claimingForAddress, bytes4 currencyKey)
        external
        optionalProxy
        returns (bool)
    {
        require(delegates.approval(claimingForAddress, messageSender), "Not approved to claim on behalf this address");

        return _claimFees(claimingForAddress, currencyKey);
    }

    function _claimFees(address claimingAddress, bytes4 currencyKey)
        internal
        returns (bool)
    {
        require(currentPenalty(claimingAddress) == 0, "C-Ratio below penalty threshold");

        uint availableFees;
        uint availableRewards;
        (availableFees, availableRewards) = feesAvailable(claimingAddress, "XDR");

        require(availableFees > 0 || availableRewards > 0, "No fees or rewards available for period, or fees already claimed");

        _setLastFeeWithdrawal(claimingAddress, recentFeePeriods[1].feePeriodId);

        if (availableFees > 0) {
            // Record the fee payment in our recentFeePeriods
            uint feesPaid = _recordFeePayment(availableFees);

            // Send them their fees
            _payFees(claimingAddress, feesPaid, currencyKey);

            emitFeesClaimed(claimingAddress, feesPaid);
        }

        if (availableRewards > 0) {
            // Record the reward payment in our recentFeePeriods
            uint rewardPaid = _recordRewardPayment(availableRewards);

            // Send them their rewards
            _payRewards(claimingAddress, rewardPaid);

            emitRewardsClaimed(claimingAddress, rewardPaid);
        }

        return true;
    }

    function importFeePeriod(
        uint feePeriodIndex, uint feePeriodId, uint startingDebtIndex, uint startTime,
        uint feesToDistribute, uint feesClaimed, uint rewardsToDistribute, uint rewardsClaimed)
        public
        optionalProxy_onlyOwner
        onlyDuringSetup
    {
        recentFeePeriods[feePeriodIndex].feePeriodId = feePeriodId;
        recentFeePeriods[feePeriodIndex].startingDebtIndex = startingDebtIndex;
        recentFeePeriods[feePeriodIndex].startTime = startTime;
        recentFeePeriods[feePeriodIndex].feesToDistribute = feesToDistribute;
        recentFeePeriods[feePeriodIndex].feesClaimed = feesClaimed;
        recentFeePeriods[feePeriodIndex].rewardsToDistribute = rewardsToDistribute;
        recentFeePeriods[feePeriodIndex].rewardsClaimed = rewardsClaimed;
    }

    function approveClaimOnBehalf(address account)
        public
        optionalProxy
    {
        require(delegates != address(0), "Delegates Approval destination missing");
        require(account != address(0), "Can't delegate to address(0)");
        delegates.setApproval(messageSender, account);
    }

    function removeClaimOnBehalf(address account)
        public
        optionalProxy
    {
        require(delegates != address(0), "Delegates Approval destination missing");
        delegates.withdrawApproval(messageSender, account);
    }

    /**
     * @notice Record the fee payment in our recentFeePeriods.
     * @param xdrAmount The amount of fees priced in XDRs.
     */
    function _recordFeePayment(uint xdrAmount)
        internal
        returns (uint)
    {
        // Don't assign to the parameter
        uint remainingToAllocate = xdrAmount;

        uint feesPaid;
        // Start at the oldest period and record the amount, moving to newer periods
        // until we've exhausted the amount.
        // The condition checks for overflow because we're going to 0 with an unsigned int.
        for (uint i = FEE_PERIOD_LENGTH - 1; i < FEE_PERIOD_LENGTH; i--) {
            uint delta = recentFeePeriods[i].feesToDistribute.sub(recentFeePeriods[i].feesClaimed);

            if (delta > 0) {
                // Take the smaller of the amount left to claim in the period and the amount we need to allocate
                uint amountInPeriod = delta < remainingToAllocate ? delta : remainingToAllocate;

                recentFeePeriods[i].feesClaimed = recentFeePeriods[i].feesClaimed.add(amountInPeriod);
                remainingToAllocate = remainingToAllocate.sub(amountInPeriod);
                feesPaid = feesPaid.add(amountInPeriod);

                // No need to continue iterating if we've recorded the whole amount;
                if (remainingToAllocate == 0) return feesPaid;

                // We've exhausted feePeriods to distribute and no fees remain in last period
                // User last to claim would in this scenario have their remainder slashed
                if (i == 0 && remainingToAllocate > 0) {
                    remainingToAllocate = 0;
                }
            }
        }

        return feesPaid;
    }

    /**
     * @notice Record the reward payment in our recentFeePeriods.
     * @param snxAmount The amount of SNX tokens.
     */
    function _recordRewardPayment(uint snxAmount)
        internal
        returns (uint)
    {
        // Don't assign to the parameter
        uint remainingToAllocate = snxAmount;

        uint rewardPaid;

        // Start at the oldest period and record the amount, moving to newer periods
        // until we've exhausted the amount.
        // The condition checks for overflow because we're going to 0 with an unsigned int.
        for (uint i = FEE_PERIOD_LENGTH - 1; i < FEE_PERIOD_LENGTH; i--) {
            uint toDistribute = recentFeePeriods[i].rewardsToDistribute.sub(recentFeePeriods[i].rewardsClaimed);

            if (toDistribute > 0) {
                // Take the smaller of the amount left to claim in the period and the amount we need to allocate
                uint amountInPeriod = toDistribute < remainingToAllocate ? toDistribute : remainingToAllocate;

                recentFeePeriods[i].rewardsClaimed = recentFeePeriods[i].rewardsClaimed.add(amountInPeriod);
                remainingToAllocate = remainingToAllocate.sub(amountInPeriod);
                rewardPaid = rewardPaid.add(amountInPeriod);

                // No need to continue iterating if we've recorded the whole amount;
                if (remainingToAllocate == 0) return rewardPaid;

                // We've exhausted feePeriods to distribute and no rewards remain in last period
                // User last to claim would in this scenario have their remainder slashed
                // due to rounding up of PreciseDecimal
                if (i == 0 && remainingToAllocate > 0) {
                    remainingToAllocate = 0;
                }
            }
        }
        return rewardPaid;
    }

    /**
    * @notice Send the fees to claiming address.
    * @param account The address to send the fees to.
    * @param xdrAmount The amount of fees priced in XDRs.
    * @param destinationCurrencyKey The synth currency the user wishes to receive their fees in (convert to this currency).
    */
    function _payFees(address account, uint xdrAmount, bytes4 destinationCurrencyKey)
        internal
        notFeeAddress(account)
    {
        require(account != address(0), "Account can't be 0");
        require(account != address(this), "Can't send fees to fee pool");
        require(account != address(proxy), "Can't send fees to proxy");
        require(account != address(synthetix), "Can't send fees to synthetix");

        Synth xdrSynth = synthetix.synths("XDR");
        Synth destinationSynth = synthetix.synths(destinationCurrencyKey);

        // Note: We don't need to check the fee pool balance as the burn() below will do a safe subtraction which requires
        // the subtraction to not overflow, which would happen if the balance is not sufficient.

        // Burn the source amount
        xdrSynth.burn(FEE_ADDRESS, xdrAmount);

        // How much should they get in the destination currency?
        uint destinationAmount = synthetix.effectiveValue("XDR", xdrAmount, destinationCurrencyKey);

        // There's no fee on withdrawing fees, as that'd be way too meta.

        // Mint their new synths
        destinationSynth.issue(account, destinationAmount);

        // Nothing changes as far as issuance data goes because the total value in the system hasn't changed.

        // Call the ERC223 transfer callback if needed
        destinationSynth.triggerTokenFallbackIfNeeded(FEE_ADDRESS, account, destinationAmount);
    }

    /**
    * @notice Send the rewards to claiming address - will be locked in rewardEscrow.
    * @param account The address to send the fees to.
    * @param snxAmount The amount of SNX.
    */
    function _payRewards(address account, uint snxAmount)
        internal
        notFeeAddress(account)
    {
        require(account != address(0), "Account can't be 0");
        require(account != address(this), "Can't send rewards to fee pool");
        require(account != address(proxy), "Can't send rewards to proxy");
        require(account != address(synthetix), "Can't send rewards to synthetix");

        // Record vesting entry for claiming address and amount
        // SNX already minted to rewardEscrow balance
        rewardEscrow.appendVestingEntry(account, snxAmount);
    }

    /**
     * @notice Calculate the Fee charged on top of a value being sent
     * @return Return the fee charged
     */
    function transferFeeIncurred(uint value)
        public
        view
        returns (uint)
    {
        return value.multiplyDecimal(transferFeeRate);

        // Transfers less than the reciprocal of transferFeeRate should be completely eaten up by fees.
        // This is on the basis that transfers less than this value will result in a nil fee.
        // Probably too insignificant to worry about, but the following code will achieve it.
        //      if (fee == 0 && transferFeeRate != 0) {
        //          return _value;
        //      }
        //      return fee;
    }

    /**
     * @notice The value that you would need to send so that the recipient receives
     * a specified value.
     * @param value The value you want the recipient to receive
     */
    function transferredAmountToReceive(uint value)
        external
        view
        returns (uint)
    {
        return value.add(transferFeeIncurred(value));
    }

    /**
     * @notice The amount the recipient will receive if you send a certain number of tokens.
     * @param value The amount of tokens you intend to send.
     */
    function amountReceivedFromTransfer(uint value)
        external
        view
        returns (uint)
    {
        return value.divideDecimal(transferFeeRate.add(SafeDecimalMath.unit()));
    }

    /**
     * @notice Calculate the fee charged on top of a value being sent via an exchange
     * @return Return the fee charged
     */
    function exchangeFeeIncurred(uint value)
        public
        view
        returns (uint)
    {
        return value.multiplyDecimal(exchangeFeeRate);

        // Exchanges less than the reciprocal of exchangeFeeRate should be completely eaten up by fees.
        // This is on the basis that exchanges less than this value will result in a nil fee.
        // Probably too insignificant to worry about, but the following code will achieve it.
        //      if (fee == 0 && exchangeFeeRate != 0) {
        //          return _value;
        //      }
        //      return fee;
    }

    /**
     * @notice The value that you would need to get after currency exchange so that the recipient receives
     * a specified value.
     * @param value The value you want the recipient to receive
     */
    function exchangedAmountToReceive(uint value)
        external
        view
        returns (uint)
    {
        return value.add(exchangeFeeIncurred(value));
    }

    /**
     * @notice The amount the recipient will receive if you are performing an exchange and the
     * destination currency will be worth a certain number of tokens.
     * @param value The amount of destination currency tokens they received after the exchange.
     */
    function amountReceivedFromExchange(uint value)
        external
        view
        returns (uint)
    {
        return value.multiplyDecimal(SafeDecimalMath.unit().sub(exchangeFeeRate));
    }

    /**
     * @notice The total fees available in the system to be withdrawn, priced in currencyKey currency
     * @param currencyKey The currency you want to price the fees in
     */
    function totalFeesAvailable(bytes4 currencyKey)
        external
        view
        returns (uint)
    {
        uint totalFees = 0;

        // Fees in fee period [0] are not yet available for withdrawal
        for (uint i = 1; i < FEE_PERIOD_LENGTH; i++) {
            totalFees = totalFees.add(recentFeePeriods[i].feesToDistribute);
            totalFees = totalFees.sub(recentFeePeriods[i].feesClaimed);
        }

        return synthetix.effectiveValue("XDR", totalFees, currencyKey);
    }

    /**
     * @notice The total SNX rewards available in the system to be withdrawn
     */
    function totalRewardsAvailable()
        external
        view
        returns (uint)
    {
        uint totalRewards = 0;

        // Rewards in fee period [0] are not yet available for withdrawal
        for (uint i = 1; i < FEE_PERIOD_LENGTH; i++) {
            totalRewards = totalRewards.add(recentFeePeriods[i].rewardsToDistribute);
            totalRewards = totalRewards.sub(recentFeePeriods[i].rewardsClaimed);
        }

        return totalRewards;
    }

    /**
     * @notice The fees available to be withdrawn by a specific account, priced in currencyKey currency
     * @dev Returns two amounts, one for fees and one for SNX rewards
     * @param currencyKey The currency you want to price the fees in
     */
    function feesAvailable(address account, bytes4 currencyKey)
        public
        view
        returns (uint, uint)
    {
        // Add up the fees
        uint[2][FEE_PERIOD_LENGTH] memory userFees = feesByPeriod(account);

        uint totalFees = 0;
        uint totalRewards = 0;

        // Fees & Rewards in fee period [0] are not yet available for withdrawal
        for (uint i = 1; i < FEE_PERIOD_LENGTH; i++) {
            totalFees = totalFees.add(userFees[i][0]);
            totalRewards = totalRewards.add(userFees[i][1]);
        }

        // And convert totalFees to their desired currency
        // Return totalRewards as is in SNX amount
        return (
            synthetix.effectiveValue("XDR", totalFees, currencyKey),
            totalRewards
        );
    }

    /**
     * @notice The penalty a particular address would incur if its fees were withdrawn right now
     * @param account The address you want to query the penalty for
     */
    function currentPenalty(address account)
        public
        view
        returns (uint)
    {
        // Penalty is calculated from ratio % above the target ratio (issuanceRatio).
        //  0  <  10%:   0% reduction in fees
        // 10% > above:  100% reduction in fees
        uint ratio = synthetix.collateralisationRatio(account);
        uint targetRatio = synthetix.synthetixState().issuanceRatio();

        // no penalty debt ratio below target ratio
        if (ratio < targetRatio) {
            return 0;
        }

        // Calculate the threshold for collateral ratio before penalty applies
        uint ratio_threshold = targetRatio.multiplyDecimal(SafeDecimalMath.unit().add(PENALTY_THRESHOLD));

        // Collateral ratio above threshold attracts max penalty
        if (ratio > ratio_threshold) {
            return ONE_HUNDRED_PERCENT;
        }

        return 0;
    }

    /**
     * @notice Calculates fees by period for an account, priced in XDRs
     * @param account The address you want to query the fees by penalty for
     */
    function feesByPeriod(address account)
        public
        view
        returns (uint[2][FEE_PERIOD_LENGTH] memory results)
    {
        // What's the user's debt entry index and the debt they owe to the system at current feePeriod
        uint userOwnershipPercentage;
        uint debtEntryIndex;
        (userOwnershipPercentage, debtEntryIndex) = feePoolState.getAccountsDebtEntry(account, 0);

        // If they don't have any debt ownership and they haven't minted, they don't have any fees
        if (debtEntryIndex == 0 && userOwnershipPercentage == 0) return;

        // If there are no XDR synths, then they don't have any fees
        if (synthetix.totalIssuedSynths("XDR") == 0) return;

        uint penalty = currentPenalty(account);

        // The [0] fee period is not yet ready to claim, but it is a fee period that they can have
        // fees owing for, so we need to report on it anyway.
        uint feesFromPeriod;
        uint rewardsFromPeriod;
        (feesFromPeriod, rewardsFromPeriod) = _feesAndRewardsFromPeriod(0, userOwnershipPercentage, debtEntryIndex, penalty);

        results[0][0] = feesFromPeriod;
        results[0][1] = rewardsFromPeriod;

        // Go through our fee periods from the oldest feePeriod[FEE_PERIOD_LENGTH - 1] and figure out what we owe them.
        // Condition checks for periods > 0
        for (uint i = FEE_PERIOD_LENGTH - 1; i > 0; i--) {
            uint next = i - 1;
            FeePeriod memory nextPeriod = recentFeePeriods[next];

            // We can skip period if no debt minted during period
            if (nextPeriod.startingDebtIndex > 0 &&
            getLastFeeWithdrawal(account) < recentFeePeriods[i].feePeriodId) {

                // We calculate a feePeriod's closingDebtIndex by looking at the next feePeriod's startingDebtIndex
                // we can use the most recent issuanceData[0] for the current feePeriod
                // else find the applicableIssuanceData for the feePeriod based on the StartingDebtIndex of the period
                uint closingDebtIndex = nextPeriod.startingDebtIndex.sub(1);

                // Gas optimisation - to reuse debtEntryIndex if found new applicable one
                // if applicable is 0,0 (none found) we keep most recent one from issuanceData[0]
                // return if userOwnershipPercentage = 0)
                (userOwnershipPercentage, debtEntryIndex) = feePoolState.applicableIssuanceData(account, closingDebtIndex);

                (feesFromPeriod, rewardsFromPeriod) = _feesAndRewardsFromPeriod(i, userOwnershipPercentage, debtEntryIndex, penalty);

                results[i][0] = feesFromPeriod;
                results[i][1] = rewardsFromPeriod;
            }
        }
    }

    /**
     * @notice ownershipPercentage is a high precision decimals uint based on
     * wallet's debtPercentage. Gives a precise amount of the feesToDistribute
     * for fees in the period. Precision factor is removed before results are
     * returned.
     */
    function _feesAndRewardsFromPeriod(uint period, uint ownershipPercentage, uint debtEntryIndex, uint penalty)
        internal
        returns (uint, uint)
    {
        // If it's zero, they haven't issued, and they have no fees OR rewards.
        if (ownershipPercentage == 0) return (0, 0);

        uint debtOwnershipForPeriod = ownershipPercentage;

        // If period has closed we want to calculate debtPercentage for the period
        if (period > 0) {
            uint closingDebtIndex = recentFeePeriods[period - 1].startingDebtIndex.sub(1);
            debtOwnershipForPeriod = _effectiveDebtRatioForPeriod(closingDebtIndex, ownershipPercentage, debtEntryIndex);
        }

        // Calculate their percentage of the fees / rewards in this period
        // This is a high precision integer.
        uint feesFromPeriodWithoutPenalty = recentFeePeriods[period].feesToDistribute
            .multiplyDecimal(debtOwnershipForPeriod);

        uint rewardsFromPeriodWithoutPenalty = recentFeePeriods[period].rewardsToDistribute
            .multiplyDecimal(debtOwnershipForPeriod);

        // Less their penalty if they have one.
        uint feesFromPeriod = feesFromPeriodWithoutPenalty.sub(feesFromPeriodWithoutPenalty.multiplyDecimal(penalty));

        uint rewardsFromPeriod = rewardsFromPeriodWithoutPenalty.sub(rewardsFromPeriodWithoutPenalty.multiplyDecimal(penalty));

        return (
            feesFromPeriod.preciseDecimalToDecimal(),
            rewardsFromPeriod.preciseDecimalToDecimal()
        );
    }

    function _effectiveDebtRatioForPeriod(uint closingDebtIndex, uint ownershipPercentage, uint debtEntryIndex)
        internal
        view
        returns (uint)
    {
        // Condition to check if debtLedger[] has value otherwise return 0
        if (closingDebtIndex > synthetixState.debtLedgerLength()) return 0;

        // Figure out their global debt percentage delta at end of fee Period.
        // This is a high precision integer.
        uint feePeriodDebtOwnership = synthetixState.debtLedger(closingDebtIndex)
            .divideDecimalRoundPrecise(synthetixState.debtLedger(debtEntryIndex))
            .multiplyDecimalRoundPrecise(ownershipPercentage);

        return feePeriodDebtOwnership;
    }

    function effectiveDebtRatioForPeriod(address account, uint period)
        external
        view
        returns (uint)
    {
        require(period != 0, "Current period has not closed yet");
        require(period < FEE_PERIOD_LENGTH, "Period exceeds the FEE_PERIOD_LENGTH");

        // No debt minted during period as next period starts at 0
        if (recentFeePeriods[period - 1].startingDebtIndex == 0) return;

        uint closingDebtIndex = recentFeePeriods[period - 1].startingDebtIndex.sub(1);

        uint ownershipPercentage;
        uint debtEntryIndex;
        (ownershipPercentage, debtEntryIndex) = feePoolState.applicableIssuanceData(account, closingDebtIndex);

        // internal function will check closingDebtIndex has corresponding debtLedger entry
        return _effectiveDebtRatioForPeriod(closingDebtIndex, ownershipPercentage, debtEntryIndex);
    }

    /**
     * @notice Get the feePeriodID of the last claim this account made
     * @param _claimingAddress account to check the last fee period ID claim for
     * @return uint of the feePeriodID this account last claimed
     */
    function getLastFeeWithdrawal(address _claimingAddress)
        public
        view
        returns (uint)
    {
        return feePoolEternalStorage.getUIntValue(keccak256(abi.encodePacked(LAST_FEE_WITHDRAWAL, _claimingAddress)));
    }

    /**
     * @notice Set the feePeriodID of the last claim this account made
     * @param _claimingAddress account to set the last feePeriodID claim for
     * @param _feePeriodID the feePeriodID this account claimed fees for
     */
    function _setLastFeeWithdrawal(address _claimingAddress, uint _feePeriodID)
        internal
    {
        feePoolEternalStorage.setUIntValue(keccak256(abi.encodePacked(LAST_FEE_WITHDRAWAL, _claimingAddress)), _feePeriodID);
    }

    /* ========== Modifiers ========== */

    modifier optionalProxy_onlyFeeAuthority
    {
        if (Proxy(msg.sender) != proxy) {
            messageSender = msg.sender;
        }
        require(msg.sender == feeAuthority, "Only the fee authority can perform this action");
        _;
    }

    modifier onlySynthetix
    {
        require(msg.sender == address(synthetix), "Only the synthetix contract can perform this action");
        _;
    }

    modifier notFeeAddress(address account) {
        require(account != FEE_ADDRESS, "Fee address not allowed");
        _;
    }

    /* ========== Events ========== */

    event IssuanceDebtRatioEntry(address indexed account, uint debtRatio, uint debtEntryIndex, uint feePeriodStartingDebtIndex);
    bytes32 constant ISSUANCEDEBTRATIOENTRY_SIG = keccak256("IssuanceDebtRatioEntry(address,uint256,uint256,uint256)");
    function emitIssuanceDebtRatioEntry(address account, uint debtRatio, uint debtEntryIndex, uint feePeriodStartingDebtIndex) internal {
        proxy._emit(abi.encode(debtRatio, debtEntryIndex, feePeriodStartingDebtIndex), 2, ISSUANCEDEBTRATIOENTRY_SIG, bytes32(account), 0, 0);
    }

    event TransferFeeUpdated(uint newFeeRate);
    bytes32 constant TRANSFERFEEUPDATED_SIG = keccak256("TransferFeeUpdated(uint256)");
    function emitTransferFeeUpdated(uint newFeeRate) internal {
        proxy._emit(abi.encode(newFeeRate), 1, TRANSFERFEEUPDATED_SIG, 0, 0, 0);
    }

    event ExchangeFeeUpdated(uint newFeeRate);
    bytes32 constant EXCHANGEFEEUPDATED_SIG = keccak256("ExchangeFeeUpdated(uint256)");
    function emitExchangeFeeUpdated(uint newFeeRate) internal {
        proxy._emit(abi.encode(newFeeRate), 1, EXCHANGEFEEUPDATED_SIG, 0, 0, 0);
    }

    event FeePeriodDurationUpdated(uint newFeePeriodDuration);
    bytes32 constant FEEPERIODDURATIONUPDATED_SIG = keccak256("FeePeriodDurationUpdated(uint256)");
    function emitFeePeriodDurationUpdated(uint newFeePeriodDuration) internal {
        proxy._emit(abi.encode(newFeePeriodDuration), 1, FEEPERIODDURATIONUPDATED_SIG, 0, 0, 0);
    }

    event FeeAuthorityUpdated(address newFeeAuthority);
    bytes32 constant FEEAUTHORITYUPDATED_SIG = keccak256("FeeAuthorityUpdated(address)");
    function emitFeeAuthorityUpdated(address newFeeAuthority) internal {
        proxy._emit(abi.encode(newFeeAuthority), 1, FEEAUTHORITYUPDATED_SIG, 0, 0, 0);
    }

    event FeePoolStateUpdated(address newFeePoolState);
    bytes32 constant FEEPOOLSTATEUPDATED_SIG = keccak256("FeePoolStateUpdated(address)");
    function emitFeePoolStateUpdated(address newFeePoolState) internal {
        proxy._emit(abi.encode(newFeePoolState), 1, FEEPOOLSTATEUPDATED_SIG, 0, 0, 0);
    }

    event DelegateApprovalsUpdated(address newDelegateApprovals);
    bytes32 constant DELEGATEAPPROVALSUPDATED_SIG = keccak256("DelegateApprovalsUpdated(address)");
    function emitDelegateApprovalsUpdated(address newDelegateApprovals) internal {
        proxy._emit(abi.encode(newDelegateApprovals), 1, DELEGATEAPPROVALSUPDATED_SIG, 0, 0, 0);
    }

    event FeePeriodClosed(uint feePeriodId);
    bytes32 constant FEEPERIODCLOSED_SIG = keccak256("FeePeriodClosed(uint256)");
    function emitFeePeriodClosed(uint feePeriodId) internal {
        proxy._emit(abi.encode(feePeriodId), 1, FEEPERIODCLOSED_SIG, 0, 0, 0);
    }

    event FeesClaimed(address account, uint xdrAmount);
    bytes32 constant FEESCLAIMED_SIG = keccak256("FeesClaimed(address,uint256)");
    function emitFeesClaimed(address account, uint xdrAmount) internal {
        proxy._emit(abi.encode(account, xdrAmount), 1, FEESCLAIMED_SIG, 0, 0, 0);
    }

    event RewardsClaimed(address account, uint snxAmount);
    bytes32 constant REWARDSCLAIMED_SIG = keccak256("RewardsClaimed(address,uint256)");
    function emitRewardsClaimed(address account, uint snxAmount) internal {
        proxy._emit(abi.encode(account, snxAmount), 1, REWARDSCLAIMED_SIG, 0, 0, 0);
    }

    event SynthetixUpdated(address newSynthetix);
    bytes32 constant SYNTHETIXUPDATED_SIG = keccak256("SynthetixUpdated(address)");
    function emitSynthetixUpdated(address newSynthetix) internal {
        proxy._emit(abi.encode(newSynthetix), 1, SYNTHETIXUPDATED_SIG, 0, 0, 0);
    }
}<|MERGE_RESOLUTION|>--- conflicted
+++ resolved
@@ -115,12 +115,10 @@
     uint public PENALTY_THRESHOLD = (10 * SafeDecimalMath.unit()) / 100;
     uint constant ONE_HUNDRED_PERCENT = (100 * SafeDecimalMath.unit()) / 100;
 
-<<<<<<< HEAD
-=======
+
     /* ========== ETERNAL STORAGE CONSTANTS ========== */
 
     bytes32 constant LAST_FEE_WITHDRAWAL = "last_fee_withdrawal";
->>>>>>> 721f460f
 
     constructor(
         address _proxy,
