/*
-----------------------------------------------------------------
FILE INFORMATION
-----------------------------------------------------------------

file:       Havven.sol
version:    2.0
author:     Kevin Brown
            Gavin Conway
date:       2018-09-14

-----------------------------------------------------------------
MODULE DESCRIPTION
-----------------------------------------------------------------

Havven token contract. Havvens are transferable ERC20 tokens,
and also give their holders the following privileges.
An owner of havvens has the right to issue nomins in all nomin flavours.

After a fee period terminates, the duration and fees collected for that
period are computed, and the next period begins. Thus an account may only
withdraw the fees owed to them for the previous period, and may only do
so once per period. Any unclaimed fees roll over into the common pot for
the next period.

== Average Balance Calculations ==

The fee entitlement of a havven holder is proportional to their average
issued nomin balance over the last fee period. This is computed by
measuring the area under the graph of a user's issued nomin balance over
time, and then when a new fee period begins, dividing through by the
duration of the fee period.

We need only update values when the balances of an account is modified.
This occurs when issuing or burning for issued nomin balances,
and when transferring for havven balances. This is for efficiency,
and adds an implicit friction to interacting with havvens.
A havven holder pays for his own recomputation whenever he wants to change
his position, which saves the foundation having to maintain a pot dedicated
to resourcing this.

A hypothetical user's balance history over one fee period, pictorially:

      s ____
       |    |
       |    |___ p
       |____|___|___ __ _  _
       f    t   n

Here, the balance was s between times f and t, at which time a transfer
occurred, updating the balance to p, until n, when the present transfer occurs.
When a new transfer occurs at time n, the balance being p,
we must:

  - Add the area p * (n - t) to the total area recorded so far
  - Update the last transfer time to n

So if this graph represents the entire current fee period,
the average havvens held so far is ((t-f)*s + (n-t)*p) / (n-f).
The complementary computations must be performed for both sender and
recipient.

Note that a transfer keeps global supply of havvens invariant.
The sum of all balances is constant, and unmodified by any transfer.
So the sum of all balances multiplied by the duration of a fee period is also
constant, and this is equivalent to the sum of the area of every user's
time/balance graph. Dividing through by that duration yields back the total
havven supply. So, at the end of a fee period, we really do yield a user's
average share in the havven supply over that period.

A slight wrinkle is introduced if we consider the time r when the fee period
rolls over. Then the previous fee period k-1 is before r, and the current fee
period k is afterwards. If the last transfer took place before r,
but the latest transfer occurred afterwards:

k-1       |        k
      s __|_
       |  | |
       |  | |____ p
       |__|_|____|___ __ _  _
          |
       f  | t    n
          r

In this situation the area (r-f)*s contributes to fee period k-1, while
the area (t-r)*s contributes to fee period k. We will implicitly consider a
zero-value transfer to have occurred at time r. Their fee entitlement for the
previous period will be finalised at the time of their first transfer during the
current fee period, or when they query or withdraw their fee entitlement.

In the implementation, the duration of different fee periods may be slightly irregular,
as the check that they have rolled over occurs only when state-changing havven
operations are performed.

== Issuance and Burning ==

In this version of the havven contract, nomins can only be issued by
those that have been nominated by the havven foundation. Nomins are assumed
to be valued at $1, as they are a stable unit of account.

All nomins issued require a proportional value of havvens to be locked,
where the proportion is governed by the current issuance ratio. This
means for every $1 of Havvens locked up, $(issuanceRatio) nomins can be issued.
i.e. to issue 100 nomins, 100/issuanceRatio dollars of havvens need to be locked up.

To determine the value of some amount of havvens(H), an oracle is used to push
the price of havvens (P_H) in dollars to the contract. The value of H
would then be: H * P_H.

Any havvens that are locked up by this issuance process cannot be transferred.
The amount that is locked floats based on the price of havvens. If the price
of havvens moves up, less havvens are locked, so they can be issued against,
or transferred freely. If the price of havvens moves down, more havvens are locked,
even going above the initial wallet balance.

-----------------------------------------------------------------
*/

pragma solidity 0.4.25;


import "./FeePool.sol";
import "./ExternStateToken.sol";
import "./Nomin.sol";
import "./HavvenEscrow.sol";
import "./HavvenState.sol";
import "./TokenState.sol";
import "./ExchangeRates.sol";

/**
 * @title Havven ERC20 contract.
 * @notice The Havven contracts not only facilitates transfers, exchanges, and tracks balances,
 * but it also computes the quantity of fees each havven holder is entitled to.
 */
contract Havven is ExternStateToken {

    // ========== STATE VARIABLES ==========

    // Available Nomins which can be used with the system
    Nomin[] public availableNomins;
    mapping(bytes4 => Nomin) public nomins;

    FeePool public feePool;
    HavvenEscrow public escrow;
    ExchangeRates public exchangeRates;
    HavvenState public havvenState;

    uint constant HAVVEN_SUPPLY = 1e8 * SafeDecimalMath.unit();
    string constant TOKEN_NAME = "Havven";
    string constant TOKEN_SYMBOL = "HAV";
    
    // ========== CONSTRUCTOR ==========

    /**
     * @dev Constructor
     * @param _tokenState A pre-populated contract containing token balances.
     * If the provided address is 0x0, then a fresh one will be constructed with the contract owning all tokens.
     * @param _owner The owner of this contract.
     */
    constructor(address _proxy, TokenState _tokenState, HavvenState _havvenState, 
        address _owner, ExchangeRates _exchangeRates, FeePool _feePool
    )
        ExternStateToken(_proxy, _tokenState, TOKEN_NAME, TOKEN_SYMBOL, HAVVEN_SUPPLY, _owner)
        public
    {
        havvenState = _havvenState;
        exchangeRates = _exchangeRates;
        feePool = _feePool;
    }

    // ========== SETTERS ========== */

    /**
     * @notice Add an associated Nomin contract to the Havven system
     * @dev Only the contract owner may call this.
     */
    function addNomin(Nomin nomin)
        external
        optionalProxy_onlyOwner
    {
        bytes4 currencyKey = nomin.currencyKey();

        require(nomins[currencyKey] == Nomin(0), "Nomin already exists");

        availableNomins.push(nomin);
        nomins[currencyKey] = nomin;

        emitNominAdded(currencyKey, nomin);
    }

    /**
     * @notice Remove an associated Nomin contract from the Havven system
     * @dev Only the contract owner may call this.
     */
    function removeNomin(bytes4 currencyKey)
        external
        optionalProxy_onlyOwner
    {
        require(nomins[currencyKey] != address(0), "Nomin does not exist");
        require(nomins[currencyKey].totalSupply() == 0, "Nomin supply exists");

        // Save the address we're removing for emitting the event at the end.
        address nominToRemove = nomins[currencyKey];

        // Remove the nomin from the availableNomins array.
        for (uint8 i = 0; i < availableNomins.length; i++) {
            if (availableNomins[i] == nominToRemove) {
                delete availableNomins[i];

                // Copy the last nomin into the place of the one we just deleted
                // If there's only one nomin, this is nomins[0] = nomins[0].
                // If we're deleting the last one, it's also a NOOP in the same way.
                availableNomins[i] = availableNomins[availableNomins.length - 1];

                // Decrease the size of the array by one.
                availableNomins.length--;

                break;
            }
        }

        // And remove it from the nomins mapping
        delete nomins[currencyKey];
        
        emitNominRemoved(currencyKey, nominToRemove);
    }

    /**
     * @notice Set the associated havven escrow contract.
     * @dev Only the contract owner may call this.
     */
    function setEscrow(HavvenEscrow _escrow)
        external
        optionalProxy_onlyOwner
    {
        escrow = _escrow;
        // Note: No event here as our contract exceeds max contract size
        // with these events, and it's unlikely people will need to
        // track these events specifically.
    }

    /**
     * @notice Set the ExchangeRates contract address where rates are held.
     * @dev Only callable by the contract owner.
     */
    function setExchangeRates(ExchangeRates _exchangeRates)
        external
        optionalProxy_onlyOwner
    {
        exchangeRates = _exchangeRates;
        // Note: No event here as our contract exceeds max contract size
        // with these events, and it's unlikely people will need to
        // track these events specifically.
    }

    /**
     * @notice Set the havvenState contract address where issuance data is held.
     * @dev Only callable by the contract owner.
     */
    function sethavvenState(HavvenState _havvenState)
        external
        optionalProxy_onlyOwner
    {
        havvenState = _havvenState;
        // Note: No event here as our contract exceeds max contract size
        // with these events, and it's unlikely people will need to
        // track these events specifically.
    }

    /**
     * @notice Set your preferred currency. Note: This does not automatically exchange any balances you've held previously in
     * other nomin currencies in this address, it will apply for any new payments you receive at this address.
     */
    function setPreferredCurrency(bytes4 currencyKey)
        external
        optionalProxy
    {
        require(currencyKey == 0 || !exchangeRates.rateIsStale(currencyKey), "Currency rate is stale or doesn't exist.");

        havvenState.setPreferredCurrency(messageSender, currencyKey);

        emitPreferredCurrencyChanged(messageSender, currencyKey);
    }

    // ========== VIEWS ==========

    /**
     * @notice A function that lets you easily convert an amount in a source currency to an amount in the destination currency
     * @param sourceCurrencyKey The currency the amount is specified in
     * @param sourceAmount The source amount, specified in UNIT base
     * @param destinationCurrencyKey The destination currency
     */
    function effectiveValue(bytes4 sourceCurrencyKey, uint sourceAmount, bytes4 destinationCurrencyKey)
        public
        view
        rateNotStale(sourceCurrencyKey)
        rateNotStale(destinationCurrencyKey)
        returns (uint)
    {
        // If there's no change in the currency, then just return the amount they gave us
        if (sourceCurrencyKey == destinationCurrencyKey) return sourceAmount;

        // Calcuate the effective value by going from source -> USD -> destination
        return sourceAmount.multiplyDecimalRound(exchangeRates.rateForCurrency(sourceCurrencyKey))
            .divideDecimalRound(exchangeRates.rateForCurrency(destinationCurrencyKey));
    }

    /**
     * @notice Total amount of nomins issued by the system, priced in currencyKey
     * @param currencyKey The currency to value the nomins in
     */
    function totalIssuedNomins(bytes4 currencyKey)
        public
        view
        rateNotStale(currencyKey)
        returns (uint)
    {
        uint total = 0;
        uint currencyRate = exchangeRates.rateForCurrency(currencyKey);

        for (uint8 i = 0; i < availableNomins.length; i++) {
            // Ensure the rate isn't stale.
            // TODO: Investigate gas cost optimisation of doing a single call with all keys in it vs
            // individual calls like this.
            require(!exchangeRates.rateIsStale(availableNomins[i].currencyKey()), "Rate is stale");

            // What's the total issued value of that nomin in the destination currency?
            // Note: We're not using our effectiveValue function because we don't want to go get the
            //       rate for the destination currency and check if it's stale repeatedly on every
            //       iteration of the loop
            uint nominValue = availableNomins[i].totalSupply()
                .multiplyDecimalRound(exchangeRates.rateForCurrency(availableNomins[i].currencyKey()))
                .divideDecimalRound(currencyRate);
            total = total.add(nominValue);
        }

        return total; 
    }

    /**
     * @notice Returns the count of available nomins in the system, which you can use to iterate availableNomins
     */
    function availableNominCount()
        public
        view
        returns (uint)
    {
        return availableNomins.length;
    }

    // ========== MUTATIVE FUNCTIONS ==========

    /**
     * @notice ERC20 transfer function.
     */
    function transfer(address to, uint value)
        public
        returns (bool)
    {
        bytes memory empty;
        return transfer(to, value, empty);
    }

    /**
     * @notice ERC223 transfer function. Does not conform with the ERC223 spec, as:
     *         - Transaction doesn't revert if the recipient doesn't implement tokenFallback()
     *         - Emits a standard ERC20 event without the bytes data parameter so as not to confuse
     *           tooling such as Etherscan.
     */
    function transfer(address to, uint value, bytes data)
        public
        optionalProxy
        returns (bool)
    {
        // Ensure they're not trying to exceed their locked amount
        require(value <= transferableHavvens(messageSender), "Insufficient balance");

        // Perform the transfer: if there is a problem an exception will be thrown in this call.
        _transfer_byProxy(messageSender, to, value, data);

        return true;
    }

    /**
     * @notice ERC20 transferFrom function.
     */
    function transferFrom(address from, address to, uint value)
        public
        returns (bool)
    {
        bytes memory empty;
        return transferFrom(from, to, value, empty);
    }

    /**
     * @notice ERC223 transferFrom function. Does not conform with the ERC223 spec, as:
     *         - Transaction doesn't revert if the recipient doesn't implement tokenFallback()
     *         - Emits a standard ERC20 event without the bytes data parameter so as not to confuse
     *           tooling such as Etherscan.
     */
    function transferFrom(address from, address to, uint value, bytes data)
        public
        optionalProxy
        returns (bool)
    {
        // Ensure they're not trying to exceed their locked amount
        require(value <= transferableHavvens(from), "Insufficient balance");

        // Perform the transfer: if there is a problem,
        // an exception will be thrown in this call.
        _transferFrom_byProxy(messageSender, from, to, value, data);

        return true;
    }

    /**
     * @notice Function that allows you to exchange nomins you hold in one flavour for another.
     * @param sourceCurrencyKey The source currency you wish to exchange from
     * @param sourceAmount The amount, specified in UNIT of source currency you wish to exchange
     * @param destinationCurrencyKey The destination currency you wish to obtain.
     * @param destinationAddress Where the result should go. If this is address(0), or if it's the message sender, no fee
     *        is deducted, otherwise the standard transfer fee is deducted.
     * @return Boolean that indicates whether the transfer succeeded or failed.
     */
    function exchange(bytes4 sourceCurrencyKey, uint sourceAmount, bytes4 destinationCurrencyKey, address destinationAddress)
        external
        optionalProxy
        // Note: We don't need to insist on non-stale rates because effectiveValue will do it for us.
        returns (bool)
    {
        require(sourceCurrencyKey != destinationCurrencyKey, "Exchange must use different nomins");
        require(sourceAmount > 0, "Zero amount");
        require(destinationAddress != address(this), "Havven is invalid destination");
        require(destinationAddress != address(proxy), "Proxy is invalid destination");

        // Pass it along, defaulting to the sender as the recipient.
        return _internalExchange(
            messageSender,
            sourceCurrencyKey,
            sourceAmount,
            destinationCurrencyKey,
            destinationAddress == address(0) ? messageSender : destinationAddress,
            true // Charge fee on the exchange
        );
    }

    function nominInitiatedExchange(
        address from,
        bytes4 sourceCurrencyKey,
        uint sourceAmount,
        bytes4 destinationCurrencyKey,
        address destinationAddress
    )
        external
        onlyNomin
        returns (bool)
    {
        require(sourceCurrencyKey != destinationCurrencyKey, "Can't be same nomin");
<<<<<<< HEAD
        require(sourceAmount > 0, "Zero amount");
=======
        require(sourceAmount > 0, "Can't be 0");
>>>>>>> 2a9220c6

        // Pass it along, defaulting to the sender as the recipient.
        return _internalExchange(
            from,
            sourceCurrencyKey,
            sourceAmount,
            destinationCurrencyKey,
            destinationAddress,
            true // charge fee on the exchange
        );
    }

    function nominInitiatedFeePayment(
        address from,
        bytes4 sourceCurrencyKey,
        uint sourceAmount
    )
        external
        onlyNomin
        returns (bool)
    {
        require(sourceAmount > 0, "Source can't be 0");

        // Pass it along, defaulting to the sender as the recipient.
        bool result = _internalExchange(
            from,
            sourceCurrencyKey,
            sourceAmount,
            "HDR",
            feePool.FEE_ADDRESS(),
            false // Don't charge a fee on the exchange because this is already a fee
        );

        // Tell the fee pool about this.
        if (result) {
            feePool.feePaid(sourceCurrencyKey, sourceAmount);
        }

        return result;
    }
    
    function _internalExchange(
        address from,
        bytes4 sourceCurrencyKey,
        uint sourceAmount,
        bytes4 destinationCurrencyKey,
        address destinationAddress,
        bool chargeFee
    )
        internal
        notFeeAddress(from)
        returns (bool)
    {
        require(destinationAddress != address(0), "Zero destination");
        require(destinationAddress != address(this), "Havven is invalid destination");
        require(destinationAddress != address(proxy), "Proxy is invalid destination");
        
        // Note: We don't need to check their balance as the burn() below will do a safe subtraction which requires 
        // the subtraction to not overflow, which would happen if their balance is not sufficient.

        // Burn the source amount
        nomins[sourceCurrencyKey].burn(from, sourceAmount);

        // How much should they get in the destination currency?
        uint destinationAmount = effectiveValue(sourceCurrencyKey, sourceAmount, destinationCurrencyKey);

        // What's the fee on that currency that we should deduct?
        uint amountReceived = destinationAmount;
        uint fee = 0;

        if (chargeFee) {
            amountReceived = feePool.amountReceivedFromExchange(destinationAmount);
            fee = destinationAmount.sub(amountReceived);
        } 

        // Issue their new nomins
        nomins[destinationCurrencyKey].issue(destinationAddress, amountReceived);

        // Remit the fee in HDRs
        if (fee > 0) {
            uint hdrFeeAmount = effectiveValue(destinationCurrencyKey, fee, "HDR");
            nomins["HDR"].issue(feePool.FEE_ADDRESS(), hdrFeeAmount);
        }

        // Nothing changes as far as issuance data goes because the total value in the system hasn't changed.

        // Call the ERC223 transfer callback if needed
        nomins[destinationCurrencyKey].triggerTokenFallbackIfNeeded(from, destinationAddress, amountReceived);

        // Gas optimisation:
        // No event emitted as it's assumed users will be able to track transfers to the zero address, followed
        // by a transfer on another nomin from the zero address and ascertain the info required here.

        return true;
    }

    function payFees(address account, uint hdrAmount, bytes4 destinationCurrencyKey)
        external 
        onlyFeePool
        notFeeAddress(account)
        returns (bool)
    {
        require(account != address(0), "Account can't be 0");
        require(account != address(this), "Can't send fees to Havven");
        require(account != address(proxy), "Can't send fees to proxy");

        Nomin hdrNomin = nomins["HDR"];
        Nomin destinationNomin = nomins[destinationCurrencyKey];
        
        address feeAddress = feePool.FEE_ADDRESS();

        // Note: We don't need to check the fee pool balance as the burn() below will do a safe subtraction which requires 
        // the subtraction to not overflow, which would happen if the balance is not sufficient.

        // Burn the source amount
        hdrNomin.burn(feeAddress, hdrAmount);

        // How much should they get in the destination currency?
        uint destinationAmount = effectiveValue("HDR", hdrAmount, destinationCurrencyKey);

        // There's no fee on withdrawing fees, as that'd be way too meta.

        // Mint their new nomins
        destinationNomin.issue(account, destinationAmount);

        // Nothing changes as far as issuance data goes because the total value in the system hasn't changed.

        // Call the ERC223 transfer callback if needed
        destinationNomin.triggerTokenFallbackIfNeeded(feeAddress, account, destinationAmount);

        // No event because the FeePool emits an event.

        return true;
    }

    function _addToDebtRegister(bytes4 currencyKey, uint amount) 
        internal
        optionalProxy
    {
        // What is the value of the requested debt in HDRs?
        uint hdrValue = effectiveValue(currencyKey, amount, "HDR");
        
        // What is the value of all issued nomins of the system (priced in HDRs)?
        uint totalDebtIssued = totalIssuedNomins("HDR");

        // What will the new total be including the new value?
        uint newTotalDebtIssued = hdrValue.add(totalDebtIssued);

        // What is their percentage (as a high precision int) of the total debt?
        uint debtPercentage = hdrValue.divideDecimalRoundPrecise(newTotalDebtIssued);

        // And what effect does this percentage have on the global debt holding of other issuers?
        // The delta specifically needs to not take into account any existing debt as it's already
        // accounted for in the delta from when they issued previously.
        // The delta is a high precision integer.
        uint delta = SafeDecimalMath.preciseUnit().sub(debtPercentage);

        // How much existing debt do they have?
        uint existingDebt = debtBalanceOf(messageSender, "HDR");
         
        // And what does their debt ownership look like including this previous stake?
        if (existingDebt > 0) {
            debtPercentage = hdrValue.add(existingDebt).divideDecimalRoundPrecise(newTotalDebtIssued);
        }

        // Are they a new issuer? If so, record them.
        if (!havvenState.hasIssued(messageSender)) {
            havvenState.incrementTotalIssuerCount();
        }

        // Save the debt entry parameters
        havvenState.setCurrentIssuanceData(messageSender, debtPercentage);

        // And if we're the first, push 1 as there was no effect to any other holders, otherwise push 
        // the change for the rest of the debt holders. The debt ledger holds high precision integers.
<<<<<<< HEAD
        if (havvenState.debtLedgerLength() > 0) {
            havvenState.appendDebtLedgerValue(
                havvenState.lastDebtLedgerEntry().safeMul_dec_round_high_precision(delta)
            );
        } else {
            havvenState.appendDebtLedgerValue(SafeDecimalMath.highPrecisionUnit());
=======
        if (debtLedger.length > 0) {
            debtLedger.push(
                debtLedger[debtLedger.length - 1].multiplyDecimalRoundPrecise(delta)
            );
        } else {
            debtLedger.push(SafeDecimalMath.preciseUnit());
>>>>>>> 2a9220c6
        }
    }

    /**
     * @notice Issue nomins against the sender's havvens.
     * @dev Issuance is only allowed if the havven price isn't stale and the sender is an issuer.
     * @param currencyKey The currency you wish to issue nomins in, for example nUSD or nAUD
     * @param amount The amount of nomins you wish to issue with a base of UNIT
     */
    function issueNomins(bytes4 currencyKey, uint amount)
        public
        optionalProxy
        // No need to check if price is stale, as it is checked in issuableNomins.
    {
        require(amount <= remainingIssuableNomins(messageSender, currencyKey), "Amount too large");

        // Keep track of the debt they're about to create
        _addToDebtRegister(currencyKey, amount);

        // Create their nomins
        nomins[currencyKey].issue(messageSender, amount);
    }

    /**
     * @notice Issue the maximum amount of Nomins possible against the sender's havvens.
     * @dev Issuance is only allowed if the havven price isn't stale and the sender is an issuer.
     * @param currencyKey The currency you wish to issue nomins in, for example nUSD or nAUD
     */
    function issueMaxNomins(bytes4 currencyKey)
        external
        optionalProxy
    {
        // Figure out the maximum we can issue in that currency
        uint maxIssuable = remainingIssuableNomins(messageSender, currencyKey);

        // And issue them
        issueNomins(currencyKey, maxIssuable);
    }

    /**
     * @notice Burn nomins to clear issued nomins/free havvens.
     * @param currencyKey The currency you're specifying to burn
     * @param amount The amount (in UNIT base) you wish to burn
     */
    function burnNomins(bytes4 currencyKey, uint amount)
        external
        optionalProxy
        // No need to check for stale rates as _removeFromDebtRegister calls effectiveValue
        // which does this for us
    {
        // If they're trying to burn more debt than they actually owe, rather than fail the transaction, let's just
        // clear their debt and leave them be.
        // How much debt do they have?
        uint debt = debtBalanceOf(messageSender, currencyKey);

        require(debt > 0, "No debt to forgive");

        // If they're requesting to burn more than their debt, just burn their debt
        uint amountToBurn = debt < amount ? debt : amount;

        // Remove their debt from the ledger
        _removeFromDebtRegister(currencyKey, amountToBurn);

        // nomin.burn does a safe subtraction on balance (so it will revert if there are not enough nomins).
        nomins[currencyKey].burn(messageSender, amountToBurn);
    }

    /**
     * @notice Remove a debt position from the register
     * @param currencyKey The currency the user is presenting to forgive their debt
     * @param amount The amount (in UNIT base) being presented
     */
    function _removeFromDebtRegister(bytes4 currencyKey, uint amount) 
        internal
    {
        // How much debt are they trying to remove in HDRs?
        uint debtToRemove = effectiveValue(currencyKey, amount, "HDR");

        // How much debt do they have?
        uint existingDebt = debtBalanceOf(messageSender, "HDR"); 

        // What percentage of the total debt are they trying to remove?
        uint totalDebtIssued = totalIssuedNomins("HDR");
        uint debtPercentage = debtToRemove.divideDecimalRoundPrecise(totalDebtIssued);

        // And what effect does this percentage have on the global debt holding of other issuers?
        // The delta specifically needs to not take into account any existing debt as it's already
        // accounted for in the delta from when they issued previously.
        uint delta = SafeDecimalMath.preciseUnit().add(debtPercentage);

        // Are they exiting the system, or are they just decreasing their debt position?
        if (debtToRemove == existingDebt) {
            havvenState.clearIssuanceData(messageSender);
            havvenState.decrementTotalIssuerCount();
        } else {
            // What percentage of the debt will they be left with?
            uint newDebt = existingDebt.sub(debtToRemove);
            uint newTotalDebtIssued = totalDebtIssued.sub(debtToRemove);
            uint newDebtPercentage = newDebt.divideDecimalRoundPrecise(newTotalDebtIssued);

            // Store the debt percentage and debt ledger as high precision integers
            havvenState.setCurrentIssuanceData(messageSender, newDebtPercentage);
        }

        // Update our cumulative ledger. This is also a high precision integer.
<<<<<<< HEAD
        havvenState.appendDebtLedgerValue(
            havvenState.lastDebtLedgerEntry().safeMul_dec_round_high_precision(delta)
        );
=======
        debtLedger.push(debtLedger[debtLedger.length - 1].multiplyDecimalRoundPrecise(delta));
>>>>>>> 2a9220c6
    }

    // ========== Issuance/Burning ==========

    /**
     * @notice The maximum nomins an issuer can issue against their total havven quantity, priced in HDRs.
     * This ignores any already issued nomins, and is purely giving you the maximimum amount the user can issue.
     */
    function maxIssuableNomins(address issuer, bytes4 currencyKey)
        public
        view
        // We don't need to check stale rates here as effectiveValue will do it for us.
        returns (uint)
    {
        // What is the value of their HAV balance in the destination currency?
<<<<<<< HEAD
        uint destinationValue = effectiveValue("HAV", collateral(issuer), currencyKey);

        // They're allowed to issue up to issuanceRatio of that value
        return destinationValue.safeMul_dec(havvenState.issuanceRatio());
=======
        uint havvenBalanceInDestinationCurrency = totalOwnedHavvens.multiplyDecimalRound(havRate).divideDecimalRound(currencyRate);

        // They're allowed to issue up to issuanceRatio of that value
        return havvenBalanceInDestinationCurrency.multiplyDecimalRound(issuanceRatio);
>>>>>>> 2a9220c6
    }

    function collateralisationRatio(address issuer)
        public
        view
        returns (uint)
    {
        uint debtBalance = debtBalanceOf(issuer, "HAV");
        uint totalOwnedHavvens = collateral(issuer);

        if (totalOwnedHavvens == 0) return 0;

        return debtBalance.divideDecimalRound(totalOwnedHavvens);
    }

    function debtBalanceOf(address issuer, bytes4 currencyKey)
        public
        view
        // Don't need to check for stale rates here because totalIssuedNomins will do it for us
        returns (uint)
    {
        // What was their initial debt ownership?
        uint initialDebtOwnership;
        uint debtEntryIndex;
        (initialDebtOwnership, debtEntryIndex) = havvenState.issuanceData(issuer);

        // If it's zero, they haven't issued, and they have no debt.
        if (initialDebtOwnership == 0) return 0;

        // Figure out the global debt percentage delta from when they entered the system.
        // This is a high precision integer.
<<<<<<< HEAD
        uint currentDebtOwnership = havvenState.lastDebtLedgerEntry()
            .safeDiv_dec_round_high_precision(havvenState.debtLedger(debtEntryIndex))
            .safeMul_dec_round_high_precision(initialDebtOwnership);
=======
        uint currentDebtOwnership = debtLedger[debtLedger.length - 1]
            .divideDecimalRoundPrecise(debtLedger[debtEntryIndex])
            .multiplyDecimalRoundPrecise(initialDebtOwnership);
>>>>>>> 2a9220c6

        // What's the total value of the system in their requested currency?
        uint totalSystemValue = totalIssuedNomins(currencyKey);

        // Their debt balance is their portion of the total system value.
        uint highPrecisionBalance = totalSystemValue.decimalToPreciseDecimal()
            .multiplyDecimalRoundPrecise(currentDebtOwnership);

        return highPrecisionBalance.preciseDecimalToDecimal();
    }

    /**
     * @notice The remaining nomins an issuer can issue against their total havven balance.
     * @param issuer The account that intends to issue
     * @param currencyKey The currency to price issuable value in
     */
    function remainingIssuableNomins(address issuer, bytes4 currencyKey)
        public
        view
        // Don't need to check for nomin existing or stale rates because maxIssuableNomins will do it for us.
        returns (uint)
    {
        uint alreadyIssued = debtBalanceOf(issuer, currencyKey);
        uint max = maxIssuableNomins(issuer, currencyKey);

        if (alreadyIssued >= max) {
            return 0;
        } else {
            return max.sub(alreadyIssued);
        }
    }

    /**
     * @notice The total havvens owned by this account, both escrowed and unescrowed,
     * against which nomins can be issued.
     * This includes those already being used as collateral (locked), and those
     * available for further issuance (unlocked).
     */
    function collateral(address account)
        public
        view
        returns (uint)
    {
        uint balance = tokenState.balanceOf(account);

        if (escrow != address(0)) {
            balance = balance.add(escrow.balanceOf(account));
        }

        return balance;
    }

    /**
     * @notice The number of havvens that are free to be transferred by an account.
     * @dev When issuing, escrowed havvens are locked first, then non-escrowed
     * havvens are locked last, but escrowed havvens are not transferable, so they are not included
     * in this calculation.
     */
    function transferableHavvens(address account)
        public
        view
        rateNotStale("HAV")
        returns (uint)
    {
        // How many havvens do they have, excluding escrow?
        // Note: We're excluding escrow here because we're interested in their transferable amount
        // and escrowed Havvens are not transferable.
        uint balance = tokenState.balanceOf(account);

        // How many of those will be locked by the amount they've issued?
        // Assuming issuance ratio is 20%, then issuing 20 HAV of value would require 
        // 100 HAV to be locked in their wallet to maintain their collateralisation ratio
        // The locked havven value can exceed their balance.
<<<<<<< HEAD
        uint lockedHavvenValue = debtBalanceOf(account, "HAV").safeDiv_dec_round(havvenState.issuanceRatio());
=======
        uint lockedHavvenValue = debtBalanceOf(account, "HAV").divideDecimalRound(issuanceRatio);
>>>>>>> 2a9220c6

        // If we exceed the balance, no Havvens are transferable, otherwise the difference is.
        if (lockedHavvenValue >= balance) {
            return 0;
        } else {
            return balance.sub(lockedHavvenValue);
        }
    }

    // ========== MODIFIERS ==========

    modifier rateNotStale(bytes4 currencyKey) {
        require(!exchangeRates.rateIsStale(currencyKey), "Rate stale or nonexistant currency");
        _;
    }

    modifier notFeeAddress(address account) {
        require(account != feePool.FEE_ADDRESS(), "Fee address not allowed");
        _;
    }

    modifier onlyFeePool() {
        require(msg.sender == address(feePool), "Only fee pool allowed");
        _;
    }

    modifier onlyNomin() {
        bool isNomin = false;

        // No need to repeatedly call this function either
        for (uint8 i = 0; i < availableNomins.length; i++) {
            if (availableNomins[i] == msg.sender) {
                isNomin = true;
                break;
            }
        }

        require(isNomin, "Only nomin allowed");
        _;
    }

    // ========== EVENTS ==========

    event PreferredCurrencyChanged(address indexed account, bytes4 newPreferredCurrency);
    bytes32 constant PREFERREDCURRENCYCHANGED_SIG = keccak256("PreferredCurrencyChanged(address,bytes4)");
    function emitPreferredCurrencyChanged(address account, bytes4 newPreferredCurrency) internal {
        proxy._emit(abi.encode(newPreferredCurrency), 2, PREFERREDCURRENCYCHANGED_SIG, bytes32(account), 0, 0);
    }

    event NominAdded(bytes4 currencyKey, address newNomin);
    bytes32 constant NOMINADDED_SIG = keccak256("NominAdded(bytes4,address)");
    function emitNominAdded(bytes4 currencyKey, address newNomin) internal {
        proxy._emit(abi.encode(currencyKey, newNomin), 1, NOMINADDED_SIG, 0, 0, 0);
    }

    event NominRemoved(bytes4 currencyKey, address removedNomin);
    bytes32 constant NOMINREMOVED_SIG = keccak256("NominRemoved(bytes4,address)");
    function emitNominRemoved(bytes4 currencyKey, address removedNomin) internal {
        proxy._emit(abi.encode(currencyKey, removedNomin), 1, NOMINREMOVED_SIG, 0, 0, 0);
    }
}<|MERGE_RESOLUTION|>--- conflicted
+++ resolved
@@ -456,11 +456,7 @@
         returns (bool)
     {
         require(sourceCurrencyKey != destinationCurrencyKey, "Can't be same nomin");
-<<<<<<< HEAD
         require(sourceAmount > 0, "Zero amount");
-=======
-        require(sourceAmount > 0, "Can't be 0");
->>>>>>> 2a9220c6
 
         // Pass it along, defaulting to the sender as the recipient.
         return _internalExchange(
@@ -636,21 +632,12 @@
 
         // And if we're the first, push 1 as there was no effect to any other holders, otherwise push 
         // the change for the rest of the debt holders. The debt ledger holds high precision integers.
-<<<<<<< HEAD
         if (havvenState.debtLedgerLength() > 0) {
             havvenState.appendDebtLedgerValue(
-                havvenState.lastDebtLedgerEntry().safeMul_dec_round_high_precision(delta)
+                havvenState.lastDebtLedgerEntry().multiplyDecimalRoundPrecise(delta)
             );
         } else {
-            havvenState.appendDebtLedgerValue(SafeDecimalMath.highPrecisionUnit());
-=======
-        if (debtLedger.length > 0) {
-            debtLedger.push(
-                debtLedger[debtLedger.length - 1].multiplyDecimalRoundPrecise(delta)
-            );
-        } else {
-            debtLedger.push(SafeDecimalMath.preciseUnit());
->>>>>>> 2a9220c6
+            havvenState.appendDebtLedgerValue(SafeDecimalMath.preciseUnit());
         }
     }
 
@@ -756,13 +743,9 @@
         }
 
         // Update our cumulative ledger. This is also a high precision integer.
-<<<<<<< HEAD
         havvenState.appendDebtLedgerValue(
-            havvenState.lastDebtLedgerEntry().safeMul_dec_round_high_precision(delta)
+            havvenState.lastDebtLedgerEntry().multiplyDecimalRoundPrecise(delta)
         );
-=======
-        debtLedger.push(debtLedger[debtLedger.length - 1].multiplyDecimalRoundPrecise(delta));
->>>>>>> 2a9220c6
     }
 
     // ========== Issuance/Burning ==========
@@ -778,17 +761,10 @@
         returns (uint)
     {
         // What is the value of their HAV balance in the destination currency?
-<<<<<<< HEAD
         uint destinationValue = effectiveValue("HAV", collateral(issuer), currencyKey);
 
         // They're allowed to issue up to issuanceRatio of that value
-        return destinationValue.safeMul_dec(havvenState.issuanceRatio());
-=======
-        uint havvenBalanceInDestinationCurrency = totalOwnedHavvens.multiplyDecimalRound(havRate).divideDecimalRound(currencyRate);
-
-        // They're allowed to issue up to issuanceRatio of that value
-        return havvenBalanceInDestinationCurrency.multiplyDecimalRound(issuanceRatio);
->>>>>>> 2a9220c6
+        return destinationValue.multiplyDecimal(havvenState.issuanceRatio());
     }
 
     function collateralisationRatio(address issuer)
@@ -820,15 +796,9 @@
 
         // Figure out the global debt percentage delta from when they entered the system.
         // This is a high precision integer.
-<<<<<<< HEAD
         uint currentDebtOwnership = havvenState.lastDebtLedgerEntry()
-            .safeDiv_dec_round_high_precision(havvenState.debtLedger(debtEntryIndex))
-            .safeMul_dec_round_high_precision(initialDebtOwnership);
-=======
-        uint currentDebtOwnership = debtLedger[debtLedger.length - 1]
-            .divideDecimalRoundPrecise(debtLedger[debtEntryIndex])
+            .divideDecimalRoundPrecise(havvenState.debtLedger(debtEntryIndex))
             .multiplyDecimalRoundPrecise(initialDebtOwnership);
->>>>>>> 2a9220c6
 
         // What's the total value of the system in their requested currency?
         uint totalSystemValue = totalIssuedNomins(currencyKey);
@@ -902,11 +872,7 @@
         // Assuming issuance ratio is 20%, then issuing 20 HAV of value would require 
         // 100 HAV to be locked in their wallet to maintain their collateralisation ratio
         // The locked havven value can exceed their balance.
-<<<<<<< HEAD
-        uint lockedHavvenValue = debtBalanceOf(account, "HAV").safeDiv_dec_round(havvenState.issuanceRatio());
-=======
-        uint lockedHavvenValue = debtBalanceOf(account, "HAV").divideDecimalRound(issuanceRatio);
->>>>>>> 2a9220c6
+        uint lockedHavvenValue = debtBalanceOf(account, "HAV").divideDecimalRound(havvenState.issuanceRatio());
 
         // If we exceed the balance, no Havvens are transferable, otherwise the difference is.
         if (lockedHavvenValue >= balance) {
