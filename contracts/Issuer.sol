--- conflicted
+++ resolved
@@ -860,10 +860,6 @@
             systemStatus().suspendIssuance(CIRCUIT_BREAKER_SUSPENSION_REASON);
             return false;
         }
-<<<<<<< HEAD
-
-=======
->>>>>>> 5973c777
         lastDebtRatio = uint(rawRatio);
 
         return true;
