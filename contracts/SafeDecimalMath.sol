--- conflicted
+++ resolved
@@ -134,11 +134,7 @@
         internal
         returns (uint)
     {
-<<<<<<< HEAD
-        // Divide by UNIT to remove the extra factor introduced by the product.
-=======
         /* Divide by UNIT to remove the extra factor introduced by the product. */
->>>>>>> 562c264e
         return safeMul(x, y) / UNIT;
 
     }
