import json
import web3

from web3 import Web3, HTTPProvider, TestRPCProvider
from solc import compile_files
from web3.contract import ConciseContract

import time

POLLING_INTERVAL = 2
# Our private chain
#BLOCKCHAIN_ADDRESS = "http://13.211.41.240:8545"
# Ganache
BLOCKCHAIN_ADDRESS = "http://localhost:8545"

# Web3 instance
W3 = Web3(HTTPProvider(BLOCKCHAIN_ADDRESS))

# Master test account
MASTER = W3.eth.accounts[0]

SOLIDITY_SOURCES = ["contracts/Havven.sol", "contracts/EtherNomin.sol",
                    "contracts/Court.sol"]

UNIT = 10**18

class TERMCOLORS:
    HEADER = '\033[95m'
    OKBLUE = '\033[94m'
    OKGREEN = '\033[92m'
    WARNING = '\033[93m'
    FAIL = '\033[91m'
    ENDC = '\033[0m'
    BOLD = '\033[1m'
    UNDERLINE = '\033[4m'

def compile_contracts():
    files = SOLIDITY_SOURCES
    contract_interfaces = {}

    try:
        compiled = compile_files(files, optimize=True)
        for i in files:
            name = i.split("/")[1].split(".")[0]
            contract_interfaces[name] = compiled[i+":"+name]
    except:
        # fix for permission errors in py-solc
        # requires solcjs to be installed globally
        # > npm install -g solcjs
        import subprocess
        subprocess.call("./solcjs_compile.sh")
        for i in files:
            name = i.split("/")[1].split(".")[0]
            base_name = f"contracts/compiled/contracts_{name}_sol_{name}"
            contract_interfaces[name] = {
                "abi": json.loads(open(base_name+".abi", 'r').read()),
                "bin": open(base_name+".bin", 'rb').read()
            }
    return contract_interfaces


def attempt(function, func_args, init_string, print_status=True, print_exception=False):
    if print_status:
        print(init_string, end="", flush=True)

    try:
        result = function(*func_args)
        if print_status:
            print(TERMCOLORS.OKGREEN + "Done!" + TERMCOLORS.ENDC)
        return result
    except Exception as e:
        if print_status:
            print(TERMCOLORS.FAIL + "Failed." + TERMCOLORS.ENDC)
        if print_exception:
            print(e)
        return None

def mine_tx(tx_hash):
    tx_receipt = None
    while tx_receipt is None:
        tx_receipt = W3.eth.getTransactionReceipt(tx_hash)
        time.sleep(POLLING_INTERVAL)
    return tx_receipt

def mine_txs(tx_hashes):
    hashes = list(tx_hashes)
    tx_receipts = []
    while hashes:
        to_remove = []
        for tx_hash in hashes:
            tx_receipt = W3.eth.getTransactionReceipt(tx_hash)
            if tx_receipt is not None:
                tx_receipts.append(tx_receipt)
                to_remove.append(tx_hash)
        for item in to_remove:
            hashes.remove(item)
        time.sleep(POLLING_INTERVAL)
    return tx_receipts

<<<<<<< HEAD
def deploy_contract(w3, compiled_sol, contract_name, deploy_account, constructor_args=[], gas=5000000):
=======
def deploy_contract(compiled_sol, contract_name, deploy_account, constructor_args=[], gas=3000000):
>>>>>>> 03eff99f
    contract_interface = compiled_sol[contract_name]
    contract = W3.eth.contract(abi=contract_interface['abi'], bytecode=contract_interface['bin'])

    tx_hash = contract.deploy(transaction={'from': deploy_account, 'gas': gas},
                              args=constructor_args)

    tx_receipt = mine_tx(tx_hash)

    contract_address = tx_receipt['contractAddress']
    contract_instance = W3.eth.contract(contract_interface['abi'], contract_address)

    return contract_instance

def attempt_deploy(compiled_sol, contract_name, deploy_account, constructor_args):
    return attempt(deploy_contract,
                   [compiled_sol, contract_name, deploy_account, constructor_args],
                   f"Deploying {contract_name}... ")


# 

compiled = compile_contracts()

# Deploy contracts
havven_contract = attempt_deploy(compiled, 'Havven',
                                 MASTER, [MASTER])
nomin_contract = attempt_deploy(compiled, 'EtherNomin',
                                MASTER,
                                [havven_contract.address, MASTER, MASTER,
                                1000*UNIT, MASTER])
court_contract = attempt_deploy(compiled, 'Court',
                                MASTER,
                                [havven_contract.address, nomin_contract.address,
                                 MASTER])

# Hook up each of those contracts to each other
txs = [havven_contract.transact({'from': MASTER}).setNomin(nomin_contract.address),
       havven_contract.transact({'from': MASTER}).setCourt(court_contract.address),
       nomin_contract.transact({'from': MASTER}).setCourt(court_contract.address)]
attempt(mine_txs, [txs], "Linking contracts... ")

# Test out state updates
"""
print(havven_contract.call().balanceOf(havven_contract.address))
print(havven_contract.call().balanceOf(MASTER))

print("Endowing master account with 1000 havvens...")
mine_tx(havven_contract.transact({'from': MASTER}).endow(MASTER, 1000*UNIT))

print(havven_contract.call().balanceOf(havven_contract.address))
print(havven_contract.call().balanceOf(MASTER))
"""<|MERGE_RESOLUTION|>--- conflicted
+++ resolved
@@ -97,11 +97,7 @@
         time.sleep(POLLING_INTERVAL)
     return tx_receipts
 
-<<<<<<< HEAD
-def deploy_contract(w3, compiled_sol, contract_name, deploy_account, constructor_args=[], gas=5000000):
-=======
-def deploy_contract(compiled_sol, contract_name, deploy_account, constructor_args=[], gas=3000000):
->>>>>>> 03eff99f
+def deploy_contract(compiled_sol, contract_name, deploy_account, constructor_args=[], gas=5000000):
     contract_interface = compiled_sol[contract_name]
     contract = W3.eth.contract(abi=contract_interface['abi'], bytecode=contract_interface['bin'])
 
@@ -121,7 +117,7 @@
                    f"Deploying {contract_name}... ")
 
 
-# 
+#
 
 compiled = compile_contracts()
 
@@ -152,5 +148,6 @@
 mine_tx(havven_contract.transact({'from': MASTER}).endow(MASTER, 1000*UNIT))
 
 print(havven_contract.call().balanceOf(havven_contract.address))
+print(havven_contract.call().balanceOf(account))
 print(havven_contract.call().balanceOf(MASTER))
 """