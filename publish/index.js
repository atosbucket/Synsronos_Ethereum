--- conflicted
+++ resolved
@@ -568,24 +568,6 @@
 					}
 				}
 
-<<<<<<< HEAD
-				const escrowSNXAddress = await synthetixEscrow.methods.synthetix().call();
-				if (escrowSNXAddress !== synthetixAddress) {
-					// only the owner can do this
-					const synthetixEscrowOwner = await synthetixEscrow.methods.owner().call();
-
-					if (synthetixEscrowOwner === account) {
-						console.log(yellow('Invoking SynthetixEscrow.setSynthetix(Synthetix)...'));
-						await synthetixEscrow.methods
-							.setSynthetix(synthetixAddress)
-							.send(deployer.sendParameters());
-					} else {
-						appendOwnerAction({
-							key: `SynthetixEscrow.setSynthetix(Synthetix)`,
-							target: synthetixEscrow.options.address,
-							action: `setSynthetix(${synthetixAddress})`,
-						});
-=======
 				// Skip setting unless redeploying either of these, as
 				if (config['Synthetix'].deploy || config['SynthetixEscrow'].deploy) {
 					// Note: currently on mainnet SynthetixEscrow.methods.synthetix() does NOT exist
@@ -607,7 +589,6 @@
 								action: `setSynthetix(${synthetixAddress})`,
 							});
 						}
->>>>>>> 5d3e454b
 					}
 				}
 			}
@@ -666,11 +647,7 @@
 				if (synth && tokenStateForSynth) {
 					const tsAssociatedContract = await tokenStateForSynth.methods.associatedContract().call();
 					if (tsAssociatedContract !== synthAddress) {
-<<<<<<< HEAD
-						const tsOwner = await tokenStateForSynth.methods.owner().all();
-=======
 						const tsOwner = await tokenStateForSynth.methods.owner().call();
->>>>>>> 5d3e454b
 
 						if (tsOwner === account) {
 							console.log(
@@ -725,7 +702,6 @@
 							});
 						}
 					}
-<<<<<<< HEAD
 
 					const synthSNXAddress = await synth.methods.synthetix().call();
 
@@ -733,15 +709,6 @@
 						// only synth owner can do this
 						const synthOwner = await synth.methods.owner().call();
 
-=======
-
-					const synthSNXAddress = await synth.methods.synthetix().call();
-
-					if (synthSNXAddress !== synthetixAddress) {
-						// only synth owner can do this
-						const synthOwner = await synth.methods.owner().call();
-
->>>>>>> 5d3e454b
 						if (synthOwner === account) {
 							console.log(yellow(`Invoking Synth${currencyKey}.setSynthetix(Synthetix)...`));
 							await synth.methods.setSynthetix(synthetixAddress).send(deployer.sendParameters());
@@ -882,14 +849,10 @@
 		if (!newOwner || !w3utils.isAddress(newOwner)) {
 			console.error(red('Invalid new owner to nominate. Please check the option and try again.'));
 			process.exit(1);
-<<<<<<< HEAD
-		}
-=======
 		} else {
 			newOwner = newOwner.toLowerCase();
 		}
 
->>>>>>> 5d3e454b
 		const { config, deployment } = loadAndCheckRequiredSources({
 			deploymentPath,
 			network,
@@ -936,13 +899,8 @@
 				continue;
 			}
 
-<<<<<<< HEAD
-			const currentOwner = await deployedContract.methods.owner().call();
-			const nominatedOwner = await deployedContract.methods.nominatedOwner().call();
-=======
 			const currentOwner = (await deployedContract.methods.owner().call()).toLowerCase();
 			const nominatedOwner = (await deployedContract.methods.nominatedOwner().call()).toLowerCase();
->>>>>>> 5d3e454b
 
 			console.log(
 				gray(
@@ -956,11 +914,7 @@
 				await deployedContract.methods.nominateNewOwner(newOwner).send({
 					from: account,
 					gas: gasLimit,
-<<<<<<< HEAD
-					gasPrice,
-=======
 					gasPrice: w3utils.toWei(gasPrice, 'gwei'),
->>>>>>> 5d3e454b
 				});
 			} else {
 				console.log(gray('No change required.'));
@@ -983,11 +937,8 @@
 		if (!newOwner || !w3utils.isAddress(newOwner)) {
 			console.error(red('Invalid new owner to nominate. Please check the option and try again.'));
 			process.exit(1);
-<<<<<<< HEAD
-=======
 		} else {
 			newOwner = newOwner.toLowerCase();
->>>>>>> 5d3e454b
 		}
 		// ensure all nominated owners are accepted
 		const { config, deployment, ownerActions, ownerActionsFile } = loadAndCheckRequiredSources({
@@ -995,18 +946,8 @@
 			network,
 		});
 
-<<<<<<< HEAD
-		const { providerUrl, privateKey, etherscanLinkPrefix } = loadConnections({ network });
-		const web3 = new Web3(new Web3.providers.HttpProvider(providerUrl));
-		web3.eth.accounts.wallet.add(privateKey);
-		const account = web3.eth.accounts.wallet[0].address;
-		console.log(gray(`Using account with public key ${account}`));
-
-		console.log(gray('Looking for contracts whose ownership we should accept'));
-=======
 		const { providerUrl, etherscanLinkPrefix } = loadConnections({ network });
 		const web3 = new Web3(new Web3.providers.HttpProvider(providerUrl));
->>>>>>> 5d3e454b
 
 		const confirmOrEnd = async message => {
 			try {
@@ -1021,8 +962,6 @@
 				process.exit();
 			}
 		};
-<<<<<<< HEAD
-=======
 
 		console.log(
 			gray('Running through operations during deployment that couldnt complete as not owner.')
@@ -1042,7 +981,6 @@
 
 		console.log(gray('Looking for contracts whose ownership we should accept'));
 
->>>>>>> 5d3e454b
 		for (const contract of Object.keys(config)) {
 			const { address, source } = deployment.targets[contract];
 			const { abi } = deployment.sources[source];
@@ -1052,13 +990,8 @@
 			if (!deployedContract.methods.owner) {
 				continue;
 			}
-<<<<<<< HEAD
-			const currentOwner = await deployedContract.methods.owner().call();
-			const nominatedOwner = await deployedContract.methods.nominatedOwner().call();
-=======
 			const currentOwner = (await deployedContract.methods.owner().call()).toLowerCase();
 			const nominatedOwner = (await deployedContract.methods.nominatedOwner().call()).toLowerCase();
->>>>>>> 5d3e454b
 
 			if (currentOwner === newOwner) {
 				console.log(gray(`${newOwner} is already the owner of ${contract}`));
@@ -1076,25 +1009,6 @@
 				);
 			}
 		}
-<<<<<<< HEAD
-
-		console.log(
-			gray('Running through operations during deployment that couldnt complete as not owner.')
-		);
-
-		for (const [key, entry] of Object.entries(ownerActions)) {
-			const { action, link, complete } = entry;
-			if (complete) continue;
-
-			await confirmOrEnd(
-				yellow('YOUR TASK: ') + `Invoke ${bgYellow(black(action))} (${key}) via ${cyan(link)}`
-			);
-
-			entry.complete = true;
-			fs.writeFileSync(ownerActionsFile, JSON.stringify(ownerActions, null, 2));
-		}
-=======
->>>>>>> 5d3e454b
 	});
 
 program
