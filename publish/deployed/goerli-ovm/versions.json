--- conflicted
+++ resolved
@@ -357,8 +357,6 @@
 		"contracts": {
 			"RewardEscrowV2": {
 				"address": "0x32A0BAA5Acec418a85Fd032f0292893B8E4f743B",
-<<<<<<< HEAD
-=======
 				"status": "replaced",
 				"keccak256": "0xd7a48d5a43d0f6dc6869dc198b5e8a475bae4a0f5bb8de12bacb3113c1a09ed8",
 				"replaced_in": "v2.77.1-alpha"
@@ -399,31 +397,10 @@
 		"contracts": {
 			"RewardEscrowV2": {
 				"address": "0xF6C92Ad11fa67b7b685aDb435FbE932c049B670c",
->>>>>>> 27fef8df
 				"status": "current",
 				"keccak256": "0xd7a48d5a43d0f6dc6869dc198b5e8a475bae4a0f5bb8de12bacb3113c1a09ed8"
 			},
 			"Liquidator": {
-<<<<<<< HEAD
-				"address": "0xa69768003543eBe5DD91E787278D99FfF9aD6095",
-				"status": "current",
-				"keccak256": "0x522be958cb83c736035ee47fcc2d933ddda1407bc1ece7f69f2f2d66c2e1d26f"
-			},
-			"Synthetix": {
-				"address": "0xD134Db47DDF5A6feB245452af17cCAf92ee53D3c",
-				"status": "current",
-				"keccak256": "0xfaed273e138234b2d726913a40b2ea4bd6b4458da8b4a4cd9ae4659ff2724d0e"
-			},
-			"Issuer": {
-				"address": "0x5F0CCaBe97bF838c777F08702E17EC300FF78cD0",
-				"status": "current",
-				"keccak256": "0x4fabd6bd1e726688d6105df107bce2de2c5a3c44663a0f2bb22caf48b7791a06"
-			},
-			"RewardEscrowV2Storage": {
-				"address": "0xFdB31235cDFe68bfFD1d687AC3A2b31E80eacf0d",
-				"status": "current",
-				"keccak256": "0x65f2455507f58e94591f9ef492e5f06468afaeb2d9f07933648155b7b68257fb"
-=======
 				"address": "0x3F3f0fb2b35cFAc95EDd08403633f29687E32f0D",
 				"status": "current",
 				"keccak256": "0x0bfcbee94000798a285a5654456e71546e6ffffb6ccd7abc8de236a2e958d231"
@@ -517,7 +494,6 @@
 				"address": "0xc006bd42B2ca95Cd640D314dA3DF4c59436C7739",
 				"status": "current",
 				"keccak256": "0x4832bfedbf509d251bd63ceb83839c269605fecdf61ed4a20e9dee06448e02b8"
->>>>>>> 27fef8df
 			}
 		}
 	}
