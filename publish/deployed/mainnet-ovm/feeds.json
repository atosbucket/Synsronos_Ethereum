{
	"SNX": {
		"asset": "SNX",
		"feed": "0x2FCF37343e916eAEd1f1DdaaF84458a359b53877"
	},
	"ETH": {
		"asset": "ETH",
		"feed": "0x13e3Ee699D1909E989722E753853AE30b17e08c5"
	},
	"BTC": {
		"asset": "BTC",
		"feed": "0xD702DD976Fb76Fffc2D3963D037dfDae5b04E593"
	},
	"LINK": {
		"asset": "LINK",
		"feed": "0xCc232dcFAAE6354cE191Bd574108c1aD03f86450"
	},
	"SOL": {
		"asset": "SOL",
		"feed": "0xC663315f7aF904fbbB0F785c32046dFA03e85270"
	},
	"AVAX": {
		"asset": "AVAX",
		"feed": "0x5087Dc69Fd3907a016BD42B38022F7f024140727"
	},
	"MATIC": {
		"asset": "MATIC",
		"feed": "0x0ded608AFc23724f614B76955bbd9dFe7dDdc828"
	},
	"EUR": {
		"asset": "EUR",
		"feed": "0x3626369857A10CcC6cc3A6e4f5C2f5984a519F20"
	},
	"AAVE": {
		"asset": "AAVE",
		"feed": "0x338ed6787f463394D24813b297401B9F05a8C9d1"
	},
	"UNI": {
		"asset": "UNI",
		"feed": "0x11429eE838cC01071402f21C219870cbAc0a59A0"
	},
	"XAU": {
		"asset": "XAU",
		"feed": "0x8F7bFb42Bf7421c2b34AAD619be4654bFa7B3B8B"
	},
	"XAG": {
		"asset": "XAG",
		"feed": "0x290dd71254874f0d4356443607cb8234958DEe49"
	},
	"INR": {
		"asset": "INR",
		"feed": "0x5535e67d8f99c8ebe961E1Fc1F6DDAE96FEC82C9"
	},
	"APE": {
		"asset": "APE",
		"feed": "0x89178957E9bD07934d7792fFc0CF39f11c8C2B1F"
	},
	"DYDX": {
		"asset": "DYDX",
		"feed": "0xee35A95c9a064491531493D8b380bC40A4CCd0Da"
	},
	"BNB": {
		"asset": "BNB",
		"feed": "0xD38579f7cBD14c22cF1997575eA8eF7bfe62ca2c"
	},
	"OP": {
		"asset": "OP",
		"feed": "0x0D276FC14719f9292D5C1eA2198673d1f4269246"
	},
	"XMR": {
		"asset": "XMR",
		"feed": "0x2a8D91686A048E98e6CCF1A89E82f40D14312672"
	},
	"DOGE": {
		"asset": "DOGE",
		"feed": "0xC6066533917f034Cf610c08e1fe5e9c7eADe0f54"
	},
	"ATOM": {
		"asset": "ATOM",
		"feed": "0xEF89db2eA46B4aD4E333466B6A486b809e613F39"
	},
	"AXS": {
		"asset": "AXS",
		"feed": "0x805a61D54bb686e57F02D1EC96A1491C7aF40893"
	},
	"FLOW": {
		"asset": "FLOW",
		"feed": "0x2fF1EB7D0ceC35959F0248E9354c3248c6683D9b"
	},
	"FTM": {
		"asset": "FTM",
		"feed": "0xc19d58652d6BfC6Db6FB3691eDA6Aa7f3379E4E9"
	},
	"NEAR": {
		"asset": "NEAR",
		"feed": "0xca6fa4b8CB365C02cd3Ba70544EFffe78f63ac82"
	},
	"AUD": {
		"asset": "AUD",
		"feed": "0x39be70E93D2D285C9E71be7f70FC5a45A7777B14"
	},
	"GBP": {
		"asset": "GBP",
		"feed": "0x540D48C01F946e729174517E013Ad0bdaE5F08C0"
	},
	"ARB": {
		"asset": "ARB",
		"feed": "0x8f14546d0B960793180ee355B73fA55041a4a356"
	},
	"APT": {
		"asset": "APT",
		"feed": "0x48f2EcF0Bd180239AEF474a9da945F2e2d41daA3"
	},
	"LDO": {
		"asset": "LDO",
		"feed": "0x221618871470f78D8a3391d35B77dFb3C0fbc383"
	},
	"ADA": {
		"asset": "ADA",
		"feed": "0x43dEa17DeE1ca50c6266acb59b32659E44D3ee5D"
	},
	"GMX": {
		"asset": "GMX",
		"feed": "0x62f42f70ba85De1086476bB6BADE926d0E0b8a4C"
	},
	"FIL": {
		"asset": "FIL",
		"feed": "0x66F61FEe824c1dF059BccCC5F21ca39e083EefDf"
	},
	"LTC": {
		"asset": "LTC",
		"feed": "0x45954efBD01f5A12428A09E4C38b8434C3dD4Ac3"
	},
	"BCH": {
		"asset": "BCH",
		"feed": "0x33E047119359161288bcB143e0C15467C7151d4c"
	},
	"SHIB": {
		"asset": "SHIB",
		"feed": "0xd1e56e7657C0E0d20c0e11C2B6ae0D90932d5665"
	},
	"CRV": {
		"asset": "CRV",
		"feed": "0xbD92C6c284271c227a1e0bF1786F468b539f51D9"
	},
	"PEPE": {
		"asset": "PEPE",
		"feed": "0x64Ecf089a6594Be781908D5a26FC8fA6CB08A2C7"
	},
	"SUI": {
		"asset": "SUI",
		"feed": "0xEaf1a9fe242aa9928faedc6CE7e09aD4875f7133"
	},
	"BLUR": {
		"asset": "BLUR",
		"feed": "0x517C2557c29F7c53Aa5F97a1DAE465E0d5C174AA"
	},
	"XRP": {
		"asset": "XRP",
		"feed": "0x8788F0DBDa7678244Ac7FF09d963d7696D56A8a0"
	},
	"DOT": {
		"asset": "DOT",
		"feed": "0x28e67BAeEB5dE7A788f3Dde6CF6ee491369Bb3Fa"
	},
	"TRX": {
		"asset": "TRX",
		"feed": "0x0E09921cf7801A5aD47B892C8727593275625a9f"
	},
	"FLOKI": {
		"asset": "FLOKI",
		"feed": "0x34E0E85CeEc6be6146c4f0115769a29a9539222e"
	},
	"INJ": {
		"asset": "INJ",
		"feed": "0x90CC16F5493894eff84a5Fedd1dcE297d174fEEf"
	},
	"STETH": {
		"asset": "STETH",
		"feed": "0x41878779a388585509657CE5Fb95a80050502186"
	},
	"STETHETH": {
		"asset": "STETHETH",
		"feed": "0x14d2d3a82AeD4019FddDfe07E8bdc485fb0d2249"
	},
	"MAV": {
		"asset": "MAV",
		"feed": "0x51E06250C8E46c8E5DE41ac8B917a47D706128C2"
	},
	"ETHBTC": {
		"asset": "ETHBTC",
		"feed": "0xe4b9bcD7d0AA917f19019165EB89BdbbF36d2cBe"
	},
	"ETC": {
		"asset": "ETC",
		"feed": "0xb7B9A39CC63f856b90B364911CC324dC46aC1770"
	},
	"COMP": {
		"asset": "COMP",
		"feed": "0xe1011160d78a80E2eEBD60C228EEf7af4Dfcd4d7"
	},
	"MKR": {
		"asset": "MKR",
		"feed": "0x607b417DF51e0E1ed3A12fDb7FC0e8307ED250F3"
	},
	"RPL": {
		"asset": "RPL",
		"feed": "0xADE082c91A6AeCC86fC11704a830e933e1b382eA"
	},
	"YFI": {
		"asset": "YFI",
		"feed": "0x5cdC797acCBf57EE2363Fed9701262Abc87a232e"
	},
	"WLD": {
		"asset": "WLD",
		"feed": "0x4e1C6B168DCFD7758bC2Ab9d2865f1895813D236"
	},
	"DebtRatio": {
		"asset": "DebtRatio",
		"feed": "0x9779D71945310E75761240E8b9FD5752C6d63155",
		"note": "A read-proxy with CL feed as target: 0x94A178f2c480D14F8CdDa908D173d7a73F779cb7"
	},
	"USDT": {
		"asset": "USDT",
		"feed": "0xECef79E109e997bCA29c1c0897ec9d7b03647F5E"
	},
	"BAL": {
		"asset": "BAL",
		"feed": "0x30D9d31C1ac29Bc2c2c312c1bCa9F8b3D60e2376"
	},
	"FXS": {
		"asset": "FXS",
		"feed": "0xB9B16330671067B1b062B9aC2eFd2dB75F03436E"
	},
	"KNC": {
		"asset": "KNC",
		"feed": "0xCB24d22aF35986aC1feb8874AdBbDF68f6dC2e96"
	},
	"RNDR": {
		"asset": "RNDR",
		"feed": "0x53623FD50C5Fd8788746af00F088FD7f06fD4116"
	},
	"ONE": {
		"asset": "ONE",
		"feed": "0x7CFB4fac1a2FDB1267F8bc17FADc12804AC13CFE"
	},
	"PERP": {
		"asset": "PERP",
		"feed": "0xA12CDDd8e986AF9288ab31E58C60e65F2987fB13"
	},
	"ZIL": {
		"asset": "ZIL",
		"feed": "0x1520874FC216f5F07E03607303Df2Fda6C3Fc203"
	},
	"RUNE": {
		"asset": "RUNE",
		"feed": "0x372cc5e685115A56F14fa7e4716F1294e04c278A"
	},
	"SUSHI": {
		"asset": "SUSHI",
		"feed": "0x72155D46FD9f03AF1739637F9E7Db8A87C40A730"
	},
	"ZEC": {
		"asset": "ZEC",
		"feed": "0x2FF8822F371b283604369700d6F06da3fBb31064"
	},
	"XTZ": {
		"asset": "XTZ",
		"feed": "0xeA2aeD0087A620995Bf609D1bCD76Ea099905138"
	},
	"UMA": {
		"asset": "UMA",
		"feed": "0xeEC819b2e155CC8FEae194F5129f767409e2327c"
	},
	"ENJ": {
		"asset": "ENJ",
		"feed": "0x0cD83cC474e69E611d240f0d35D5794361F5e5C2"
	},
	"ICP": {
		"asset": "ICP",
		"feed": "0xe98290265E4aE3758503a03e937F381A2A7aFB57"
	},
	"XLM": {
		"asset": "XLM",
		"feed": "0x799A346e7dBfa0f66Ad0961259366F93A1ee34C4"
	},
	"1INCH": {
		"asset": "1INCH",
		"feed": "0x9fCe737834500045FB07AD158991BCAC3b05D5A6"
	},
	"EOS": {
		"asset": "EOS",
		"feed": "0x8E8E6C8c4942e4963C682fF54A0d058458393DCC"
	},
	"CELO": {
		"asset": "CELO",
		"feed": "0x5A9072a995E072fD06D8f1EB95933955FDa53C0a"
	},
	"ALGO": {
		"asset": "ALGO",
		"feed": "0xBf5384854988939729E8B76b8AeCe7d8D930F9f3"
	},
	"ZRX": {
		"asset": "ZRX",
		"feed": "0xBfbb4fE2fB71022DbFE0D4232c8C528bddf9c57f"
	},
	"SEI": {
		"asset": "SEI",
		"feed": "0x6f6cED6B096708C1276056fdBdb7BbDe07Ca462C"
	},
	"TRB": {
		"asset": "TRB",
		"feed": "0x3FF5BDB2bB6E3f946d9485De6c591c93B4179ae7"
	},
	"TIA": {
		"asset": "TIA",
		"feed": "0xD7bC56BBF8D555936cb5121f38d1d362c586776A"
	},
	"IMX": {
		"asset": "IMX",
		"feed": "0x26Fce884555FAe5F0E4701cc976FE8D8bB111A38"
	},
	"MEME": {
		"asset": "MEME",
		"feed": "0xC6884869673a6960486FE0f6B0E775A53521e433"
	},
	"FET": {
		"asset": "FET",
		"feed": "0xf37c76163b2918bB4533579D449524F8542E64AD"
	},
	"GRT": {
		"asset": "GRT",
		"feed": "0xfa042d5F474d7A39454C594CCfE014Ea011495f2"
	},
	"PYTH": {
		"asset": "PYTH",
<<<<<<< HEAD
		"feed": "0xfa042d5F474d7A39454C594CCfE014Ea011495f2",
		"fakeFeed": true
=======
		"feed": "0x0838cFe6A97C9CE1611a6Ed17252477a3c71eBEb"
>>>>>>> 25d88da0
	},
	"ANKR": {
		"asset": "ANKR",
		"feed": "0xaE2f8ca8d89c3E4521B918D9D5F5bB30e937d68a"
	},
	"BONK": {
		"asset": "BONK",
<<<<<<< HEAD
		"feed": "0xfa042d5F474d7A39454C594CCfE014Ea011495f2",
		"fakeFeed": true
=======
		"feed": "0xec236454209A76a6deCdf5C1183aE2Eb5e82a829"
>>>>>>> 25d88da0
	}
}<|MERGE_RESOLUTION|>--- conflicted
+++ resolved
@@ -334,12 +334,7 @@
 	},
 	"PYTH": {
 		"asset": "PYTH",
-<<<<<<< HEAD
-		"feed": "0xfa042d5F474d7A39454C594CCfE014Ea011495f2",
-		"fakeFeed": true
-=======
 		"feed": "0x0838cFe6A97C9CE1611a6Ed17252477a3c71eBEb"
->>>>>>> 25d88da0
 	},
 	"ANKR": {
 		"asset": "ANKR",
@@ -347,11 +342,6 @@
 	},
 	"BONK": {
 		"asset": "BONK",
-<<<<<<< HEAD
-		"feed": "0xfa042d5F474d7A39454C594CCfE014Ea011495f2",
-		"fakeFeed": true
-=======
 		"feed": "0xec236454209A76a6deCdf5C1183aE2Eb5e82a829"
->>>>>>> 25d88da0
 	}
 }