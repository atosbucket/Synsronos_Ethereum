--- conflicted
+++ resolved
@@ -53,12 +53,9 @@
 	"ExchangeCircuitBreaker": {
 		"deploy": true
 	},
-<<<<<<< HEAD
 	"VirtualSynthMastercopy": {
 		"deploy": true
 	},
-=======
->>>>>>> 844967f4
 	"ExchangeState": {
 		"deploy": true
 	},
@@ -383,22 +380,18 @@
 	"NativeEtherWrapper": {
 		"deploy": true
 	},
-<<<<<<< HEAD
 	"FuturesMarketManager": {
-=======
+		"deploy": true
+	},
 	"WrapperFactory": {
->>>>>>> 844967f4
 		"deploy": true
 	},
 	"WETH": {
 		"deploy": true
 	},
-<<<<<<< HEAD
-=======
 	"OwnerRelayOnEthereum": {
 		"deploy": true
 	},
->>>>>>> 844967f4
 	"SynthRedeemer": {
 		"deploy": true
 	}
