{
	"AddressResolver": {
		"deploy": false
	},
	"ArbRewarder": {
		"deploy": false
	},
	"DelegateApprovals": {
		"deploy": false
	},
<<<<<<< HEAD
=======
	"DelegateApprovalsEternalStorage": {
		"deploy": false
	},
	"Depot": {
		"deploy": false
	},
>>>>>>> d800aed0
	"EscrowChecker": {
		"deploy": false
	},
	"EtherCollateral": {
		"deploy": false
	},
	"ExchangeRates": {
		"deploy": false
	},
	"Exchanger": {
		"deploy": false
	},
	"ExchangeState": {
		"deploy": false
	},
	"FeePool": {
		"deploy": false
	},
	"FeePoolState": {
		"deploy": false
	},
	"FeePoolEternalStorage": {
		"deploy": false
	},
	"Issuer": {
		"deploy": false
	},
	"IssuanceEternalStorage": {
		"deploy": false
	},
	"RewardEscrow": {
		"deploy": false
	},
	"RewardsDistribution": {
		"deploy": false
	},
	"SupplySchedule": {
		"deploy": false
	},
	"Synthetix": {
		"deploy": false
	},
	"SynthetixEscrow": {
		"deploy": false
	},
	"SynthetixState": {
		"deploy": false
	},
	"SystemStatus": {
		"deploy": false
	},
	"SynthsUSD": {
		"deploy": false
	},
	"SynthsEUR": {
		"deploy": false
	},
	"SynthsJPY": {
		"deploy": false
	},
	"SynthsAUD": {
		"deploy": false
	},
	"SynthsGBP": {
		"deploy": false
	},
	"SynthsCHF": {
		"deploy": false
	},
	"SynthsXAU": {
		"deploy": false
	},
	"SynthsXAG": {
		"deploy": false
	},
	"SynthsBTC": {
		"deploy": false
	},
	"ProxyERC20": {
		"deploy": false
	},
	"ProxyFeePool": {
		"deploy": false
	},
	"ProxySynthetix": {
		"deploy": false
	},
	"ProxysUSD": {
		"deploy": false
	},
	"ProxysEUR": {
		"deploy": false
	},
	"ProxysJPY": {
		"deploy": false
	},
	"ProxysAUD": {
		"deploy": false
	},
	"ProxysGBP": {
		"deploy": false
	},
	"ProxysCHF": {
		"deploy": false
	},
	"ProxysXAU": {
		"deploy": false
	},
	"ProxysXAG": {
		"deploy": false
	},
	"ProxysBTC": {
		"deploy": false
	},
	"SafeDecimalMath": {
		"deploy": false
	},
	"Math": {
		"deploy": false
	},
	"TokenStateSynthetix": {
		"deploy": false
	},
	"TokenStatesUSD": {
		"deploy": false
	},
	"TokenStatesEUR": {
		"deploy": false
	},
	"TokenStatesJPY": {
		"deploy": false
	},
	"TokenStatesAUD": {
		"deploy": false
	},
	"TokenStatesGBP": {
		"deploy": false
	},
	"TokenStatesCHF": {
		"deploy": false
	},
	"TokenStatesXAU": {
		"deploy": false
	},
	"TokenStatesXAG": {
		"deploy": false
	},
	"TokenStatesBTC": {
		"deploy": false
	},
	"TokenStatesETH": {
		"deploy": false
	},
	"ProxysETH": {
		"deploy": false
	},
	"SynthsETH": {
		"deploy": false
	},
	"TokenStatesBNB": {
		"deploy": false
	},
	"ProxysBNB": {
		"deploy": false
	},
	"SynthsBNB": {
		"deploy": false
	},
	"TokenStatesMKR": {
		"deploy": false
	},
	"ProxysMKR": {
		"deploy": false
	},
	"SynthsMKR": {
		"deploy": false
	},
	"TokenStatesTRX": {
		"deploy": false
	},
	"ProxysTRX": {
		"deploy": false
	},
	"SynthsTRX": {
		"deploy": false
	},
	"TokenStatesXTZ": {
		"deploy": false
	},
	"ProxysXTZ": {
		"deploy": false
	},
	"SynthsXTZ": {
		"deploy": false
	},
	"TokenStateiBTC": {
		"deploy": false
	},
	"ProxyiBTC": {
		"deploy": false
	},
	"SynthiBTC": {
		"deploy": false
	},
	"TokenStateiETH": {
		"deploy": false
	},
	"ProxyiETH": {
		"deploy": false
	},
	"SynthiETH": {
		"deploy": false
	},
	"TokenStateiBNB": {
		"deploy": false
	},
	"ProxyiBNB": {
		"deploy": false
	},
	"SynthiBNB": {
		"deploy": false
	},
	"TokenStateiMKR": {
		"deploy": false
	},
	"ProxyiMKR": {
		"deploy": false
	},
	"SynthiMKR": {
		"deploy": false
	},
	"TokenStateiTRX": {
		"deploy": false
	},
	"ProxyiTRX": {
		"deploy": false
	},
	"SynthiTRX": {
		"deploy": false
	},
	"TokenStateiXTZ": {
		"deploy": false
	},
	"ProxyiXTZ": {
		"deploy": false
	},
	"SynthiXTZ": {
		"deploy": false
	},
	"TokenStatesCEX": {
		"deploy": false
	},
	"ProxysCEX": {
		"deploy": false
	},
	"SynthsCEX": {
		"deploy": false
	},
	"TokenStateiCEX": {
		"deploy": false
	},
	"ProxyiCEX": {
		"deploy": false
	},
	"SynthiCEX": {
		"deploy": false
	},
	"ProxyERC20sUSD": {
		"deploy": false
	},
	"TokenStatesXRP": {
		"deploy": false
	},
	"ProxysXRP": {
		"deploy": false
	},
	"SynthsXRP": {
		"deploy": false
	},
	"TokenStatesLTC": {
		"deploy": false
	},
	"ProxysLTC": {
		"deploy": false
	},
	"SynthsLTC": {
		"deploy": false
	},
	"TokenStatesLINK": {
		"deploy": false
	},
	"ProxysLINK": {
		"deploy": false
	},
	"SynthsLINK": {
		"deploy": false
	},
	"TokenStatesDEFI": {
		"deploy": false
	},
	"ProxysDEFI": {
		"deploy": false
	},
	"SynthsDEFI": {
		"deploy": false
	},
	"TokenStateiXRP": {
		"deploy": false
	},
	"ProxyiXRP": {
		"deploy": false
	},
	"SynthiXRP": {
		"deploy": false
	},
	"TokenStateiLINK": {
		"deploy": false
	},
	"ProxyiLINK": {
		"deploy": false
	},
	"SynthiLINK": {
		"deploy": false
	},
	"TokenStateiLTC": {
		"deploy": false
	},
	"ProxyiLTC": {
		"deploy": false
	},
	"SynthiLTC": {
		"deploy": false
	},
	"TokenStateiDEFI": {
		"deploy": false
	},
	"ProxyiDEFI": {
		"deploy": false
	},
	"SynthiDEFI": {
		"deploy": false
	}
}<|MERGE_RESOLUTION|>--- conflicted
+++ resolved
@@ -8,15 +8,12 @@
 	"DelegateApprovals": {
 		"deploy": false
 	},
-<<<<<<< HEAD
-=======
 	"DelegateApprovalsEternalStorage": {
 		"deploy": false
 	},
 	"Depot": {
 		"deploy": false
 	},
->>>>>>> d800aed0
 	"EscrowChecker": {
 		"deploy": false
 	},
