--- conflicted
+++ resolved
@@ -303,18 +303,12 @@
 		"deploy": false
 	},
 	"SynthetixBridgeEscrow": {
-<<<<<<< HEAD
-=======
 		"deploy": false
 	},
 	"EtherWrapper": {
 		"deploy": false
 	},
 	"NativeEtherWrapper": {
-		"deploy": false
-	},
-	"SynthRedeemer": {
->>>>>>> 844967f4
 		"deploy": false
 	},
 	"WrapperFactory": {
