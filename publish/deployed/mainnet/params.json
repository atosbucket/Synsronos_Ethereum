--- conflicted
+++ resolved
@@ -49,12 +49,7 @@
 		"name": "ATOMIC_VOLATILITY_UPDATE_THRESHOLD",
 		"value": {
 			"sETH": "3",
-<<<<<<< HEAD
-			"sBTC": "3",
-			"sUSD": "3"
-=======
 			"sBTC": "3"
->>>>>>> 41f032b6
 		}
 	}
 ]