[
	{
		"name": "sUSD",
		"asset": "USD"
	},
	{
		"name": "sEUR",
		"asset": "EUR"
	},
	{
		"name": "sJPY",
		"asset": "JPY"
	},
	{
		"name": "sAUD",
		"asset": "AUD"
	},
	{
		"name": "sGBP",
		"asset": "GBP"
	},
	{
		"name": "sCHF",
		"asset": "CHF"
	},
	{
		"name": "sXAU",
		"asset": "XAU"
	},
	{
		"name": "sXAG",
		"asset": "XAG"
	},
	{
		"name": "sBTC",
		"asset": "BTC"
	},
	{
		"name": "sETH",
		"asset": "ETH",
		"subclass": "MultiCollateralSynth"
	},
	{
		"name": "sBNB",
		"asset": "BNB",
		"subclass": "PurgeableSynth"
	},
	{
		"name": "sTRX",
		"asset": "TRX"
	},
	{
		"name": "sXTZ",
		"asset": "XTZ",
		"subclass": "PurgeableSynth"
	},
	{
		"name": "sXRP",
		"asset": "XRP"
	},
	{
		"name": "sLTC",
		"asset": "LTC",
		"subclass": "PurgeableSynth"
	},
	{
		"name": "sLINK",
		"asset": "LINK"
	},
	{
		"name": "sEOS",
		"asset": "EOS"
	},
	{
		"name": "sBCH",
		"asset": "BCH"
	},
	{
		"name": "sETC",
		"asset": "ETC"
	},
	{
		"name": "sDASH",
		"asset": "DASH"
	},
	{
		"name": "sXMR",
		"asset": "XMR"
	},
	{
		"name": "sADA",
		"asset": "ADA"
	},
	{
		"name": "sCEX",
		"asset": "CEX",
		"index": [
			{
<<<<<<< HEAD
				"symbol": "BNB",
				"name": "Binance Coin",
=======
				"asset": "BNB",
>>>>>>> 92231c31
				"units": 12.98,
				"weight": 29.15
			},
			{
<<<<<<< HEAD
				"symbol": "CRO",
				"name": "Crypto com",
=======
				"asset": "CRO",
>>>>>>> 92231c31
				"units": 1344.11,
				"weight": 24.3
			},
			{
<<<<<<< HEAD
				"symbol": "LEO",
				"name": "UNUS SED LEO",
=======
				"asset": "LEO",
>>>>>>> 92231c31
				"units": 95.02,
				"weight": 13.42
			},
			{
<<<<<<< HEAD
				"symbol": "HT",
				"name": "Huobi Token",
=======
				"asset": "HT",
>>>>>>> 92231c31
				"units": 23.76,
				"weight": 11.73
			},
			{
<<<<<<< HEAD
				"symbol": "FTT",
				"name": "FTX",
=======
				"asset": "FTT",
>>>>>>> 92231c31
				"units": 9.43,
				"weight": 3.56
			},
			{
<<<<<<< HEAD
				"symbol": "OKB",
				"name": "OKB",
=======
				"asset": "OKB",
>>>>>>> 92231c31
				"units": 25.41,
				"weight": 16.97
			},
			{
<<<<<<< HEAD
				"symbol": "KCS",
				"name": "KuCoin Shares",
=======
				"asset": "KCS",
>>>>>>> 92231c31
				"units": 8.66,
				"weight": 0.87
			}
		],
		"subclass": "PurgeableSynth"
	},
	{
		"name": "sDEFI",
		"asset": "DEFI",
		"index": [
			{
<<<<<<< HEAD
				"symbol": "COMP",
				"name": "Compound",
=======
				"asset": "COMP",
>>>>>>> 92231c31
				"units": 4.01,
				"weight": 20.5
			},
			{
<<<<<<< HEAD
				"symbol": "MKR",
				"name": "Maker",
=======
				"asset": "MKR",
>>>>>>> 92231c31
				"units": 0.8,
				"weight": 15.0
			},
			{
<<<<<<< HEAD
				"symbol": "ZRX",
				"name": "0x",
=======
				"asset": "ZRX",
>>>>>>> 92231c31
				"units": 708.02,
				"weight": 9.7
			},
			{
<<<<<<< HEAD
				"symbol": "REP",
				"name": "Augur",
=======
				"asset": "REP",
>>>>>>> 92231c31
				"units": 9.45,
				"weight": 7.2
			},
			{
<<<<<<< HEAD
				"symbol": "LEND",
				"name": "Aave",
=======
				"asset": "LEND",
>>>>>>> 92231c31
				"units": 666.51,
				"weight": 6.7
			},
			{
<<<<<<< HEAD
				"symbol": "UMA",
				"name": "UMA",
=======
				"asset": "UMA",
>>>>>>> 92231c31
				"units": 28.87,
				"weight": 4.2
			},
			{
<<<<<<< HEAD
				"symbol": "SNX",
				"name": "Synthetix",
=======
				"asset": "SNX",
>>>>>>> 92231c31
				"units": 81.63,
				"weight": 10.2
			},
			{
<<<<<<< HEAD
				"symbol": "REN",
				"name": "Ren Protocol",
=======
				"asset": "REN",
>>>>>>> 92231c31
				"units": 814.38,
				"weight": 5.0
			},
			{
<<<<<<< HEAD
				"symbol": "LRC",
				"name": "Loopring",
=======
				"asset": "LRC",
>>>>>>> 92231c31
				"units": 913.1,
				"weight": 3.8
			},
			{
<<<<<<< HEAD
				"symbol": "KNC",
				"name": "Kyber Network",
=======
				"asset": "KNC",
>>>>>>> 92231c31
				"units": 213.76,
				"weight": 11.8
			},
			{
<<<<<<< HEAD
				"symbol": "BNT",
				"name": "Bancor",
=======
				"asset": "BNT",
>>>>>>> 92231c31
				"units": 62.87,
				"weight": 3.4
			},
			{
<<<<<<< HEAD
				"symbol": "BAL",
				"name": "Balancer",
=======
				"asset": "BAL",
>>>>>>> 92231c31
				"units": 7.06,
				"weight": 2.5
			}
		],
		"subclass": "PurgeableSynth"
	},
	{
		"name": "iBTC",
		"asset": "BTC",
		"subclass": "PurgeableSynth",
		"inverted": {
			"entryPoint": 9659,
			"upperLimit": 14488.5,
			"lowerLimit": 4829.5
		}
	},
	{
		"name": "iETH",
		"asset": "ETH",
		"subclass": "PurgeableSynth",
		"inverted": {
			"entryPoint": 314.54,
			"upperLimit": 550.445,
			"lowerLimit": 78.635
		}
	},
	{
		"name": "iBNB",
		"asset": "BNB",
		"subclass": "PurgeableSynth",
		"inverted": {
			"entryPoint": 16.13,
			"upperLimit": 24.195,
			"lowerLimit": 8.065
		}
	},
	{
		"name": "iTRX",
		"asset": "TRX",
		"subclass": "PurgeableSynth",
		"inverted": {
			"entryPoint": 0.0299,
			"upperLimit": 0.04485,
			"lowerLimit": 0.01495
		}
	},
	{
		"name": "iXTZ",
		"asset": "XTZ",
		"subclass": "PurgeableSynth",
		"inverted": {
			"entryPoint": 4.1915,
			"upperLimit": 6.28725,
			"lowerLimit": 2.09575
		}
	},
	{
		"name": "iXRP",
		"asset": "XRP",
		"subclass": "PurgeableSynth",
		"inverted": {
			"entryPoint": 0.3042,
			"upperLimit": 0.4563,
			"lowerLimit": 0.1521
		}
	},
	{
		"name": "iLINK",
		"asset": "LINK",
		"subclass": "PurgeableSynth",
		"inverted": {
			"entryPoint": 19.54,
			"upperLimit": 29.31,
			"lowerLimit": 9.77
		}
	},
	{
		"name": "iLTC",
		"asset": "LTC",
		"subclass": "PurgeableSynth",
		"inverted": {
			"entryPoint": 35.66,
			"upperLimit": 53.49,
			"lowerLimit": 17.83
		}
	},
	{
		"name": "iEOS",
		"asset": "EOS",
		"subclass": "PurgeableSynth",
		"inverted": {
			"entryPoint": 3.8502,
			"upperLimit": 5.7753,
			"lowerLimit": 1.9251
		}
	},
	{
		"name": "iBCH",
		"asset": "BCH",
		"subclass": "PurgeableSynth",
		"inverted": {
			"entryPoint": 314.4821,
			"upperLimit": 471.72315,
			"lowerLimit": 157.24105
		}
	},
	{
		"name": "iETC",
		"asset": "ETC",
		"subclass": "PurgeableSynth",
		"inverted": {
			"entryPoint": 6.16,
			"upperLimit": 9.24,
			"lowerLimit": 3.08
		}
	},
	{
		"name": "iDASH",
		"asset": "DASH",
		"subclass": "PurgeableSynth",
		"inverted": {
			"entryPoint": 98.6231,
			"upperLimit": 147.93465,
			"lowerLimit": 49.31155
		}
	},
	{
		"name": "iXMR",
		"asset": "XMR",
		"subclass": "PurgeableSynth",
		"inverted": {
			"entryPoint": 91.2236,
			"upperLimit": 136.8354,
			"lowerLimit": 45.6118
		}
	},
	{
		"name": "iADA",
		"asset": "ADA",
		"subclass": "PurgeableSynth",
		"inverted": {
			"entryPoint": 0.08,
			"upperLimit": 0.12,
			"lowerLimit": 0.04
		}
	},
	{
		"name": "iCEX",
		"asset": "CEX",
		"index": "sCEX",
		"subclass": "PurgeableSynth",
		"inverted": {
			"entryPoint": 943.4772,
			"upperLimit": 1415.2158,
			"lowerLimit": 471.7386
		}
	},
	{
		"name": "iDEFI",
		"asset": "DEFI",
		"index": "sDEFI",
		"subclass": "PurgeableSynth",
		"inverted": {
			"entryPoint": 4249.0685,
			"upperLimit": 6373.60275,
			"lowerLimit": 2124.53425
		}
	}
]<|MERGE_RESOLUTION|>--- conflicted
+++ resolved
@@ -96,72 +96,37 @@
 		"asset": "CEX",
 		"index": [
 			{
-<<<<<<< HEAD
-				"symbol": "BNB",
-				"name": "Binance Coin",
-=======
 				"asset": "BNB",
->>>>>>> 92231c31
 				"units": 12.98,
 				"weight": 29.15
 			},
 			{
-<<<<<<< HEAD
-				"symbol": "CRO",
-				"name": "Crypto com",
-=======
 				"asset": "CRO",
->>>>>>> 92231c31
 				"units": 1344.11,
 				"weight": 24.3
 			},
 			{
-<<<<<<< HEAD
-				"symbol": "LEO",
-				"name": "UNUS SED LEO",
-=======
 				"asset": "LEO",
->>>>>>> 92231c31
 				"units": 95.02,
 				"weight": 13.42
 			},
 			{
-<<<<<<< HEAD
-				"symbol": "HT",
-				"name": "Huobi Token",
-=======
 				"asset": "HT",
->>>>>>> 92231c31
 				"units": 23.76,
 				"weight": 11.73
 			},
 			{
-<<<<<<< HEAD
-				"symbol": "FTT",
-				"name": "FTX",
-=======
 				"asset": "FTT",
->>>>>>> 92231c31
 				"units": 9.43,
 				"weight": 3.56
 			},
 			{
-<<<<<<< HEAD
-				"symbol": "OKB",
-				"name": "OKB",
-=======
 				"asset": "OKB",
->>>>>>> 92231c31
 				"units": 25.41,
 				"weight": 16.97
 			},
 			{
-<<<<<<< HEAD
-				"symbol": "KCS",
-				"name": "KuCoin Shares",
-=======
 				"asset": "KCS",
->>>>>>> 92231c31
 				"units": 8.66,
 				"weight": 0.87
 			}
@@ -173,122 +138,62 @@
 		"asset": "DEFI",
 		"index": [
 			{
-<<<<<<< HEAD
-				"symbol": "COMP",
-				"name": "Compound",
-=======
 				"asset": "COMP",
->>>>>>> 92231c31
 				"units": 4.01,
 				"weight": 20.5
 			},
 			{
-<<<<<<< HEAD
-				"symbol": "MKR",
-				"name": "Maker",
-=======
 				"asset": "MKR",
->>>>>>> 92231c31
 				"units": 0.8,
 				"weight": 15.0
 			},
 			{
-<<<<<<< HEAD
-				"symbol": "ZRX",
-				"name": "0x",
-=======
 				"asset": "ZRX",
->>>>>>> 92231c31
 				"units": 708.02,
 				"weight": 9.7
 			},
 			{
-<<<<<<< HEAD
-				"symbol": "REP",
-				"name": "Augur",
-=======
 				"asset": "REP",
->>>>>>> 92231c31
 				"units": 9.45,
 				"weight": 7.2
 			},
 			{
-<<<<<<< HEAD
-				"symbol": "LEND",
-				"name": "Aave",
-=======
 				"asset": "LEND",
->>>>>>> 92231c31
 				"units": 666.51,
 				"weight": 6.7
 			},
 			{
-<<<<<<< HEAD
-				"symbol": "UMA",
-				"name": "UMA",
-=======
 				"asset": "UMA",
->>>>>>> 92231c31
 				"units": 28.87,
 				"weight": 4.2
 			},
 			{
-<<<<<<< HEAD
-				"symbol": "SNX",
-				"name": "Synthetix",
-=======
 				"asset": "SNX",
->>>>>>> 92231c31
 				"units": 81.63,
 				"weight": 10.2
 			},
 			{
-<<<<<<< HEAD
-				"symbol": "REN",
-				"name": "Ren Protocol",
-=======
 				"asset": "REN",
->>>>>>> 92231c31
 				"units": 814.38,
 				"weight": 5.0
 			},
 			{
-<<<<<<< HEAD
-				"symbol": "LRC",
-				"name": "Loopring",
-=======
 				"asset": "LRC",
->>>>>>> 92231c31
 				"units": 913.1,
 				"weight": 3.8
 			},
 			{
-<<<<<<< HEAD
-				"symbol": "KNC",
-				"name": "Kyber Network",
-=======
 				"asset": "KNC",
->>>>>>> 92231c31
 				"units": 213.76,
 				"weight": 11.8
 			},
 			{
-<<<<<<< HEAD
-				"symbol": "BNT",
-				"name": "Bancor",
-=======
 				"asset": "BNT",
->>>>>>> 92231c31
 				"units": 62.87,
 				"weight": 3.4
 			},
 			{
-<<<<<<< HEAD
-				"symbol": "BAL",
-				"name": "Balancer",
-=======
 				"asset": "BAL",
->>>>>>> 92231c31
 				"units": 7.06,
 				"weight": 2.5
 			}
