[
<<<<<<< HEAD
    {
        "name": "XDR",
        "asset": "",
        "category": "internal",
        "sign": "",
        "desc": "Synthetix Drawing Rights"
    },
    {
        "name": "sEUR",
        "asset": "EUR",
        "category": "forex",
        "sign": "€",
        "desc": "Euros"
    },
    {
        "name": "sJPY",
        "asset": "JPY",
        "category": "forex",
        "sign": "¥",
        "desc": "Japanese Yen"
    },
    {
        "name": "sUSD",
        "asset": "USD",
        "category": "forex",
        "sign": "$",
        "desc": "US Dollars"
    },
    {
        "name": "sAUD",
        "asset": "AUD",
        "category": "forex",
        "sign": "$",
        "desc": "Australian Dollars"
    },
    {
        "name": "sGBP",
        "asset": "GBP",
        "category": "forex",
        "sign": "£",
        "desc": "Pound Sterling"
    },
    {
        "name": "sCHF",
        "asset": "CHF",
        "category": "forex",
        "sign": "Fr",
        "desc": "Swiss Franc"
    },
    {
        "name": "sXAU",
        "asset": "XAU",
        "category": "commodity",
        "sign": "oz",
        "desc": "Gold Ounce"
    },
    {
        "name": "sXAG",
        "asset": "XAG",
        "category": "commodity",
        "sign": "oz",
        "desc": "Silver Ounce"
    },
    {
        "name": "sBTC",
        "asset": "BTC",
        "category": "crypto",
        "sign": "₿",
        "desc": "Bitcoin"
    },
    {
        "name": "sETH",
        "asset": "ETH",
        "category": "crypto",
        "sign": "Ξ",
        "desc": "Ether"
    },
    {
        "name": "sBNB",
        "asset": "BNB",
        "category": "crypto",
        "sign": "",
        "desc": "Binance Coin"
    },
    {
        "name": "sMKR",
        "asset": "MKR",
        "category": "crypto",
        "sign": "",
        "desc": "Maker"
    },
    {
        "name": "sTRX",
        "asset": "TRX",
        "category": "crypto",
        "sign": "",
        "desc": "TRON"
    },
    {
        "name": "sXTZ",
        "asset": "XTZ",
        "category": "crypto",
        "sign": "",
        "desc": "Tezos"
    },
    {
        "name": "sXRP",
        "asset": "XRP",
        "category": "crypto",
        "sign": "",
        "desc": "Ripple"
    },
    {
        "name": "sLTC",
        "asset": "LTC",
        "category": "crypto",
        "sign": "",
        "desc": "Litecoin"
    },
    {
        "name": "sLINK",
        "asset": "LINK",
        "category": "crypto",
        "sign": "",
        "desc": "Chainlink"
    },
    {
        "name": "sCEX",
        "asset": "CEX",
        "category": "index",
        "index": [
            {
                "symbol": "BNB",
                "name": "Binance Coin",
                "units": 17.88
            },
            {
                "symbol": "LEO",
                "name": "UNUS SED LEO",
                "units": 153.85
            },
            {
                "symbol": "HT",
                "name": "Huobi Token",
                "units": 20.51
            },
            {
                "symbol": "OKB",
                "name": "OKB",
                "units": 32.52
            },
            {
                "symbol": "KCS",
                "name": "KuCoin Shares",
                "units": 59.82
            }
        ],
        "sign": "",
        "desc": "Centralised Exchange Index",
        "subclass": "PurgeableSynth"
    },
    {
        "name": "sDEFI",
        "asset": "DEFI",
        "category": "index",
        "index": [
            {
                "symbol": "LINK",
                "name": "Chainlink",
                "units": 88.03
            },
            {
                "symbol": "MKR",
                "name": "Maker",
                "units": 0.37
            },
            {
                "symbol": "ZRX",
                "name": "0x",
                "units": 488.72
            },
            {
                "symbol": "SNX",
                "name": "Synthetix",
                "units": 121.5
            },
            {
                "symbol": "REN",
                "name": "Ren Protocol",
                "units": 1138.52
            },
            {
                "symbol": "LRC",
                "name": "Loopring",
                "units": 2047.78
            },
            {
                "symbol": "KNC",
                "name": "Kyber Network",
                "units": 350.88
            },
            {
                "symbol": "BNT",
                "name": "Bancor",
                "units": 109.03
            },
            {
                "symbol": "MLN",
                "name": "Melon Protocol",
                "units": 6.04
            }
        ],
        "sign": "",
        "desc": "DeFi Index",
        "subclass": "PurgeableSynth"
    },
    {
        "name": "iBTC",
        "asset": "BTC",
        "category": "crypto",
        "sign": "₿",
        "desc": "Inverted Bitcoin",
        "subclass": "PurgeableSynth",
        "inverted": {
            "entryPoint": 10600,
            "upperLimit": 15900,
            "lowerLimit": 5300
        }
    },
    {
        "name": "iETH",
        "asset": "ETH",
        "category": "crypto",
        "sign": "Ξ",
        "desc": "Inverted Ether",
        "subclass": "PurgeableSynth",
        "inverted": {
            "entryPoint": 220,
            "upperLimit": 330,
            "lowerLimit": 110
        }
    },
    {
        "name": "iBNB",
        "asset": "BNB",
        "category": "crypto",
        "sign": "",
        "desc": "Inverted Binance Coin",
        "subclass": "PurgeableSynth",
        "inverted": {
            "entryPoint": 29,
            "upperLimit": 44,
            "lowerLimit": 14.5
        }
    },
    {
        "name": "iMKR",
        "asset": "MKR",
        "category": "crypto",
        "sign": "",
        "desc": "Inverted Maker",
        "subclass": "PurgeableSynth",
        "inverted": {
            "entryPoint": 550,
            "upperLimit": 825,
            "lowerLimit": 275
        }
    },
    {
        "name": "iTRX",
        "asset": "TRX",
        "category": "crypto",
        "sign": "",
        "desc": "Inverted TRON",
        "subclass": "PurgeableSynth",
        "inverted": {
            "entryPoint": 0.0186888,
            "upperLimit": 0.0280332,
            "lowerLimit": 0.0093444
        }
    },
    {
        "name": "iXTZ",
        "asset": "XTZ",
        "category": "crypto",
        "sign": "",
        "desc": "Inverted Tezos",
        "subclass": "PurgeableSynth",
        "inverted": {
            "entryPoint": 0.98,
            "upperLimit": 1.47,
            "lowerLimit": 0.49
        }
    },
    {
        "name": "iXRP",
        "asset": "XRP",
        "category": "crypto",
        "sign": "",
        "desc": "Inverted Ripple",
        "subclass": "PurgeableSynth",
        "inverted": {
            "entryPoint": 0.2605,
            "upperLimit": 0.3908,
            "lowerLimit": 0.1303
        }
    },
    {
        "name": "iLINK",
        "asset": "LINK",
        "category": "crypto",
        "sign": "",
        "desc": "Inverted Chainlink",
        "subclass": "PurgeableSynth",
        "inverted": {
            "entryPoint": 2.944615425,
            "upperLimit": 4.416923138,
            "lowerLimit": 1.472307713
        }
    },
    {
        "name": "iLTC",
        "asset": "LTC",
        "category": "crypto",
        "sign": "",
        "desc": "Inverted Litecoin",
        "subclass": "PurgeableSynth",
        "inverted": {
            "entryPoint": 58.73,
            "upperLimit": 88.095,
            "lowerLimit": 29.365
        }
    },
    {
        "name": "iCEX",
        "asset": "CEX",
        "category": "index",
        "index": [
            {
                "symbol": "BNB",
                "name": "Binance Coin",
                "units": 17.88
            },
            {
                "symbol": "LEO",
                "name": "UNUS SED LEO",
                "units": 153.85
            },
            {
                "symbol": "HT",
                "name": "Huobi Token",
                "units": 20.51
            },
            {
                "symbol": "OKB",
                "name": "OKB",
                "units": 32.52
            },
            {
                "symbol": "KCS",
                "name": "KuCoin Shares",
                "units": 59.82
            }
        ],
        "sign": "",
        "desc": "Inverted Centralised Exchange Index",
        "subclass": "PurgeableSynth",
        "inverted": {
            "entryPoint": 1000,
            "upperLimit": 1500,
            "lowerLimit": 500
        }
    },
    {
        "name": "iDEFI",
        "asset": "DEFI",
        "category": "index",
        "index": [
            {
                "symbol": "LINK",
                "name": "Chainlink",
                "units": 88.03
            },
            {
                "symbol": "MKR",
                "name": "Maker",
                "units": 0.37
            },
            {
                "symbol": "ZRX",
                "name": "0x",
                "units": 488.72
            },
            {
                "symbol": "SNX",
                "name": "Synthetix",
                "units": 121.5
            },
            {
                "symbol": "REN",
                "name": "Ren Protocol",
                "units": 1138.52
            },
            {
                "symbol": "LRC",
                "name": "Loopring",
                "units": 2047.78
            },
            {
                "symbol": "KNC",
                "name": "Kyber Network",
                "units": 350.88
            },
            {
                "symbol": "BNT",
                "name": "Bancor",
                "units": 109.03
            },
            {
                "symbol": "MLN",
                "name": "Melon Protocol",
                "units": 6.04
            }
        ],
        "sign": "",
        "desc": "Inverted DeFi Index",
        "subclass": "PurgeableSynth",
        "inverted": {
            "entryPoint": 1000,
            "upperLimit": 1500,
            "lowerLimit": 500
        }
    }
=======
	{
		"name": "XDR",
		"asset": "",
		"category": "internal",
		"sign": "",
		"desc": "Synthetix Drawing Rights"
	},
	{
		"name": "sEUR",
		"asset": "EUR",
		"category": "forex",
		"sign": "€",
		"desc": "Euros"
	},
	{
		"name": "sJPY",
		"asset": "JPY",
		"category": "forex",
		"sign": "¥",
		"desc": "Japanese Yen"
	},
	{
		"name": "sUSD",
		"asset": "USD",
		"category": "forex",
		"sign": "$",
		"desc": "US Dollars"
	},
	{
		"name": "sAUD",
		"asset": "AUD",
		"category": "forex",
		"sign": "$",
		"desc": "Australian Dollars"
	},
	{
		"name": "sGBP",
		"asset": "GBP",
		"category": "forex",
		"sign": "£",
		"desc": "Pound Sterling"
	},
	{
		"name": "sCHF",
		"asset": "CHF",
		"category": "forex",
		"sign": "Fr",
		"desc": "Swiss Franc"
	},
	{
		"name": "sXAU",
		"asset": "XAU",
		"category": "commodity",
		"sign": "oz",
		"desc": "Gold Ounce"
	},
	{
		"name": "sXAG",
		"asset": "XAG",
		"category": "commodity",
		"sign": "oz",
		"desc": "Silver Ounce"
	},
	{
		"name": "sBTC",
		"asset": "BTC",
		"category": "crypto",
		"sign": "₿",
		"desc": "Bitcoin"
	},
	{
		"name": "sETH",
		"asset": "ETH",
		"category": "crypto",
		"sign": "Ξ",
		"desc": "Ether"
	},
	{
		"name": "sBNB",
		"asset": "BNB",
		"category": "crypto",
		"sign": "",
		"desc": "Binance Coin"
	},
	{
		"name": "sMKR",
		"asset": "MKR",
		"category": "crypto",
		"sign": "",
		"desc": "Maker"
	},
	{
		"name": "sTRX",
		"asset": "TRX",
		"category": "crypto",
		"sign": "",
		"desc": "TRON"
	},
	{
		"name": "sXTZ",
		"asset": "XTZ",
		"category": "crypto",
		"sign": "",
		"desc": "Tezos"
	},
	{
		"name": "sXRP",
		"asset": "XRP",
		"category": "crypto",
		"sign": "",
		"desc": "Ripple"
	},
	{
		"name": "sLTC",
		"asset": "LTC",
		"category": "crypto",
		"sign": "",
		"desc": "Litecoin"
	},
	{
		"name": "sLINK",
		"asset": "LINK",
		"category": "crypto",
		"sign": "",
		"desc": "Chainlink"
	},
	{
		"name": "sCEX",
		"asset": "CEX",
		"category": "index",
		"index": [
			{
				"symbol": "BNB",
				"name": "Binance Coin",
				"units": 17.88
			},
			{
				"symbol": "LEO",
				"name": "UNUS SED LEO",
				"units": 153.85
			},
			{
				"symbol": "HT",
				"name": "Huobi Token",
				"units": 20.51
			},
			{
				"symbol": "OKB",
				"name": "OKB",
				"units": 32.52
			},
			{
				"symbol": "KCS",
				"name": "KuCoin Shares",
				"units": 59.82
			}
		],
		"sign": "",
		"desc": "Centralised Exchange Index",
		"subclass": "PurgeableSynth"
	},
	{
		"name": "sDEFI",
		"asset": "DEFI",
		"category": "index",
		"index": [
			{
				"symbol": "LINK",
				"name": "Chainlink",
				"units": 88.03
			},
			{
				"symbol": "MKR",
				"name": "Maker",
				"units": 0.37
			},
			{
				"symbol": "ZRX",
				"name": "0x",
				"units": 488.72
			},
			{
				"symbol": "SNX",
				"name": "Synthetix",
				"units": 121.5
			},
			{
				"symbol": "REN",
				"name": "Ren Protocol",
				"units": 1138.52
			},
			{
				"symbol": "LRC",
				"name": "Loopring",
				"units": 2047.78
			},
			{
				"symbol": "KNC",
				"name": "Kyber Network",
				"units": 350.88
			},
			{
				"symbol": "BNT",
				"name": "Bancor",
				"units": 109.03
			},
			{
				"symbol": "MLN",
				"name": "Melon Protocol",
				"units": 6.04
			}
		],
		"sign": "",
		"desc": "DeFi Index",
		"subclass": "PurgeableSynth"
	},
	{
		"name": "iBTC",
		"asset": "BTC",
		"category": "crypto",
		"sign": "₿",
		"desc": "Inverted Bitcoin",
		"subclass": "PurgeableSynth",
		"inverted": {
			"entryPoint": 10600,
			"upperLimit": 15900,
			"lowerLimit": 5300
		}
	},
	{
		"name": "iETH",
		"asset": "ETH",
		"category": "crypto",
		"sign": "Ξ",
		"desc": "Inverted Ether",
		"subclass": "PurgeableSynth",
		"inverted": {
			"entryPoint": 220,
			"upperLimit": 330,
			"lowerLimit": 110
		}
	},
	{
		"name": "iBNB",
		"asset": "BNB",
		"category": "crypto",
		"sign": "",
		"desc": "Inverted Binance Coin",
		"subclass": "PurgeableSynth",
		"inverted": {
			"entryPoint": 29,
			"upperLimit": 44,
			"lowerLimit": 14.5
		}
	},
	{
		"name": "iMKR",
		"asset": "MKR",
		"category": "crypto",
		"sign": "",
		"desc": "Inverted Maker",
		"subclass": "PurgeableSynth",
		"inverted": {
			"entryPoint": 550,
			"upperLimit": 825,
			"lowerLimit": 275
		}
	},
	{
		"name": "iTRX",
		"asset": "TRX",
		"category": "crypto",
		"sign": "",
		"desc": "Inverted TRON",
		"subclass": "PurgeableSynth",
		"inverted": {
			"entryPoint": 0.0186888,
			"upperLimit": 0.0280332,
			"lowerLimit": 0.0093444
		}
	},
	{
		"name": "iXTZ",
		"asset": "XTZ",
		"category": "crypto",
		"sign": "",
		"desc": "Inverted Tezos",
		"subclass": "PurgeableSynth",
		"inverted": {
			"entryPoint": 0.98,
			"upperLimit": 1.47,
			"lowerLimit": 0.49
		}
	},
	{
		"name": "iXRP",
		"asset": "XRP",
		"category": "crypto",
		"sign": "",
		"desc": "Inverted Ripple",
		"subclass": "PurgeableSynth",
		"inverted": {
			"entryPoint": 0.2605,
			"upperLimit": 0.3908,
			"lowerLimit": 0.1303
		}
	},
	{
		"name": "iLINK",
		"asset": "LINK",
		"category": "crypto",
		"sign": "",
		"desc": "Inverted Chainlink",
		"subclass": "PurgeableSynth",
		"inverted": {
			"entryPoint": 2.944615425,
			"upperLimit": 4.416923138,
			"lowerLimit": 1.472307713
		}
	},
	{
		"name": "iLTC",
		"asset": "LTC",
		"category": "crypto",
		"sign": "",
		"desc": "Inverted Litecoin",
		"subclass": "PurgeableSynth",
		"inverted": {
			"entryPoint": 58.73,
			"upperLimit": 88.095,
			"lowerLimit": 29.365
		}
	},
	{
		"name": "iCEX",
		"asset": "CEX",
		"category": "index",
		"index": "sCEX",
		"sign": "",
		"desc": "Inverted Centralised Exchange Index",
		"subclass": "PurgeableSynth",
		"inverted": {
			"entryPoint": 1000,
			"upperLimit": 1500,
			"lowerLimit": 500
		}
	},
	{
		"name": "iDEFI",
		"asset": "DEFI",
		"category": "index",
		"index": "sDEFI",
		"sign": "",
		"desc": "Inverted DeFi Index",
		"subclass": "PurgeableSynth",
		"inverted": {
			"entryPoint": 1000,
			"upperLimit": 1500,
			"lowerLimit": 500
		}
	}
>>>>>>> 13d2735a
]<|MERGE_RESOLUTION|>--- conflicted
+++ resolved
@@ -1,439 +1,4 @@
 [
-<<<<<<< HEAD
-    {
-        "name": "XDR",
-        "asset": "",
-        "category": "internal",
-        "sign": "",
-        "desc": "Synthetix Drawing Rights"
-    },
-    {
-        "name": "sEUR",
-        "asset": "EUR",
-        "category": "forex",
-        "sign": "€",
-        "desc": "Euros"
-    },
-    {
-        "name": "sJPY",
-        "asset": "JPY",
-        "category": "forex",
-        "sign": "¥",
-        "desc": "Japanese Yen"
-    },
-    {
-        "name": "sUSD",
-        "asset": "USD",
-        "category": "forex",
-        "sign": "$",
-        "desc": "US Dollars"
-    },
-    {
-        "name": "sAUD",
-        "asset": "AUD",
-        "category": "forex",
-        "sign": "$",
-        "desc": "Australian Dollars"
-    },
-    {
-        "name": "sGBP",
-        "asset": "GBP",
-        "category": "forex",
-        "sign": "£",
-        "desc": "Pound Sterling"
-    },
-    {
-        "name": "sCHF",
-        "asset": "CHF",
-        "category": "forex",
-        "sign": "Fr",
-        "desc": "Swiss Franc"
-    },
-    {
-        "name": "sXAU",
-        "asset": "XAU",
-        "category": "commodity",
-        "sign": "oz",
-        "desc": "Gold Ounce"
-    },
-    {
-        "name": "sXAG",
-        "asset": "XAG",
-        "category": "commodity",
-        "sign": "oz",
-        "desc": "Silver Ounce"
-    },
-    {
-        "name": "sBTC",
-        "asset": "BTC",
-        "category": "crypto",
-        "sign": "₿",
-        "desc": "Bitcoin"
-    },
-    {
-        "name": "sETH",
-        "asset": "ETH",
-        "category": "crypto",
-        "sign": "Ξ",
-        "desc": "Ether"
-    },
-    {
-        "name": "sBNB",
-        "asset": "BNB",
-        "category": "crypto",
-        "sign": "",
-        "desc": "Binance Coin"
-    },
-    {
-        "name": "sMKR",
-        "asset": "MKR",
-        "category": "crypto",
-        "sign": "",
-        "desc": "Maker"
-    },
-    {
-        "name": "sTRX",
-        "asset": "TRX",
-        "category": "crypto",
-        "sign": "",
-        "desc": "TRON"
-    },
-    {
-        "name": "sXTZ",
-        "asset": "XTZ",
-        "category": "crypto",
-        "sign": "",
-        "desc": "Tezos"
-    },
-    {
-        "name": "sXRP",
-        "asset": "XRP",
-        "category": "crypto",
-        "sign": "",
-        "desc": "Ripple"
-    },
-    {
-        "name": "sLTC",
-        "asset": "LTC",
-        "category": "crypto",
-        "sign": "",
-        "desc": "Litecoin"
-    },
-    {
-        "name": "sLINK",
-        "asset": "LINK",
-        "category": "crypto",
-        "sign": "",
-        "desc": "Chainlink"
-    },
-    {
-        "name": "sCEX",
-        "asset": "CEX",
-        "category": "index",
-        "index": [
-            {
-                "symbol": "BNB",
-                "name": "Binance Coin",
-                "units": 17.88
-            },
-            {
-                "symbol": "LEO",
-                "name": "UNUS SED LEO",
-                "units": 153.85
-            },
-            {
-                "symbol": "HT",
-                "name": "Huobi Token",
-                "units": 20.51
-            },
-            {
-                "symbol": "OKB",
-                "name": "OKB",
-                "units": 32.52
-            },
-            {
-                "symbol": "KCS",
-                "name": "KuCoin Shares",
-                "units": 59.82
-            }
-        ],
-        "sign": "",
-        "desc": "Centralised Exchange Index",
-        "subclass": "PurgeableSynth"
-    },
-    {
-        "name": "sDEFI",
-        "asset": "DEFI",
-        "category": "index",
-        "index": [
-            {
-                "symbol": "LINK",
-                "name": "Chainlink",
-                "units": 88.03
-            },
-            {
-                "symbol": "MKR",
-                "name": "Maker",
-                "units": 0.37
-            },
-            {
-                "symbol": "ZRX",
-                "name": "0x",
-                "units": 488.72
-            },
-            {
-                "symbol": "SNX",
-                "name": "Synthetix",
-                "units": 121.5
-            },
-            {
-                "symbol": "REN",
-                "name": "Ren Protocol",
-                "units": 1138.52
-            },
-            {
-                "symbol": "LRC",
-                "name": "Loopring",
-                "units": 2047.78
-            },
-            {
-                "symbol": "KNC",
-                "name": "Kyber Network",
-                "units": 350.88
-            },
-            {
-                "symbol": "BNT",
-                "name": "Bancor",
-                "units": 109.03
-            },
-            {
-                "symbol": "MLN",
-                "name": "Melon Protocol",
-                "units": 6.04
-            }
-        ],
-        "sign": "",
-        "desc": "DeFi Index",
-        "subclass": "PurgeableSynth"
-    },
-    {
-        "name": "iBTC",
-        "asset": "BTC",
-        "category": "crypto",
-        "sign": "₿",
-        "desc": "Inverted Bitcoin",
-        "subclass": "PurgeableSynth",
-        "inverted": {
-            "entryPoint": 10600,
-            "upperLimit": 15900,
-            "lowerLimit": 5300
-        }
-    },
-    {
-        "name": "iETH",
-        "asset": "ETH",
-        "category": "crypto",
-        "sign": "Ξ",
-        "desc": "Inverted Ether",
-        "subclass": "PurgeableSynth",
-        "inverted": {
-            "entryPoint": 220,
-            "upperLimit": 330,
-            "lowerLimit": 110
-        }
-    },
-    {
-        "name": "iBNB",
-        "asset": "BNB",
-        "category": "crypto",
-        "sign": "",
-        "desc": "Inverted Binance Coin",
-        "subclass": "PurgeableSynth",
-        "inverted": {
-            "entryPoint": 29,
-            "upperLimit": 44,
-            "lowerLimit": 14.5
-        }
-    },
-    {
-        "name": "iMKR",
-        "asset": "MKR",
-        "category": "crypto",
-        "sign": "",
-        "desc": "Inverted Maker",
-        "subclass": "PurgeableSynth",
-        "inverted": {
-            "entryPoint": 550,
-            "upperLimit": 825,
-            "lowerLimit": 275
-        }
-    },
-    {
-        "name": "iTRX",
-        "asset": "TRX",
-        "category": "crypto",
-        "sign": "",
-        "desc": "Inverted TRON",
-        "subclass": "PurgeableSynth",
-        "inverted": {
-            "entryPoint": 0.0186888,
-            "upperLimit": 0.0280332,
-            "lowerLimit": 0.0093444
-        }
-    },
-    {
-        "name": "iXTZ",
-        "asset": "XTZ",
-        "category": "crypto",
-        "sign": "",
-        "desc": "Inverted Tezos",
-        "subclass": "PurgeableSynth",
-        "inverted": {
-            "entryPoint": 0.98,
-            "upperLimit": 1.47,
-            "lowerLimit": 0.49
-        }
-    },
-    {
-        "name": "iXRP",
-        "asset": "XRP",
-        "category": "crypto",
-        "sign": "",
-        "desc": "Inverted Ripple",
-        "subclass": "PurgeableSynth",
-        "inverted": {
-            "entryPoint": 0.2605,
-            "upperLimit": 0.3908,
-            "lowerLimit": 0.1303
-        }
-    },
-    {
-        "name": "iLINK",
-        "asset": "LINK",
-        "category": "crypto",
-        "sign": "",
-        "desc": "Inverted Chainlink",
-        "subclass": "PurgeableSynth",
-        "inverted": {
-            "entryPoint": 2.944615425,
-            "upperLimit": 4.416923138,
-            "lowerLimit": 1.472307713
-        }
-    },
-    {
-        "name": "iLTC",
-        "asset": "LTC",
-        "category": "crypto",
-        "sign": "",
-        "desc": "Inverted Litecoin",
-        "subclass": "PurgeableSynth",
-        "inverted": {
-            "entryPoint": 58.73,
-            "upperLimit": 88.095,
-            "lowerLimit": 29.365
-        }
-    },
-    {
-        "name": "iCEX",
-        "asset": "CEX",
-        "category": "index",
-        "index": [
-            {
-                "symbol": "BNB",
-                "name": "Binance Coin",
-                "units": 17.88
-            },
-            {
-                "symbol": "LEO",
-                "name": "UNUS SED LEO",
-                "units": 153.85
-            },
-            {
-                "symbol": "HT",
-                "name": "Huobi Token",
-                "units": 20.51
-            },
-            {
-                "symbol": "OKB",
-                "name": "OKB",
-                "units": 32.52
-            },
-            {
-                "symbol": "KCS",
-                "name": "KuCoin Shares",
-                "units": 59.82
-            }
-        ],
-        "sign": "",
-        "desc": "Inverted Centralised Exchange Index",
-        "subclass": "PurgeableSynth",
-        "inverted": {
-            "entryPoint": 1000,
-            "upperLimit": 1500,
-            "lowerLimit": 500
-        }
-    },
-    {
-        "name": "iDEFI",
-        "asset": "DEFI",
-        "category": "index",
-        "index": [
-            {
-                "symbol": "LINK",
-                "name": "Chainlink",
-                "units": 88.03
-            },
-            {
-                "symbol": "MKR",
-                "name": "Maker",
-                "units": 0.37
-            },
-            {
-                "symbol": "ZRX",
-                "name": "0x",
-                "units": 488.72
-            },
-            {
-                "symbol": "SNX",
-                "name": "Synthetix",
-                "units": 121.5
-            },
-            {
-                "symbol": "REN",
-                "name": "Ren Protocol",
-                "units": 1138.52
-            },
-            {
-                "symbol": "LRC",
-                "name": "Loopring",
-                "units": 2047.78
-            },
-            {
-                "symbol": "KNC",
-                "name": "Kyber Network",
-                "units": 350.88
-            },
-            {
-                "symbol": "BNT",
-                "name": "Bancor",
-                "units": 109.03
-            },
-            {
-                "symbol": "MLN",
-                "name": "Melon Protocol",
-                "units": 6.04
-            }
-        ],
-        "sign": "",
-        "desc": "Inverted DeFi Index",
-        "subclass": "PurgeableSynth",
-        "inverted": {
-            "entryPoint": 1000,
-            "upperLimit": 1500,
-            "lowerLimit": 500
-        }
-    }
-=======
 	{
 		"name": "XDR",
 		"asset": "",
@@ -795,5 +360,4 @@
 			"lowerLimit": 500
 		}
 	}
->>>>>>> 13d2735a
 ]