{
<<<<<<< HEAD
	"ProxyERC20": {
		"deploy": true
	},
=======
>>>>>>> 9f14444f
	"Depot": {
		"deploy": false
	},
	"EscrowChecker": {
		"deploy": false
	},
	"ExchangeRates": {
		"deploy": false
	},
	"FeePool": {
		"deploy": true
	},
	"FeePoolState": {
		"deploy": false
	},
	"FeePoolEternalStorage": {
		"deploy": false
	},
	"DelegateApprovals": {
		"deploy": false
	},
	"SupplySchedule": {
		"deploy": false
	},
	"Synthetix": {
		"deploy": true
	},
	"SynthetixEscrow": {
		"deploy": false
	},
	"RewardEscrow": {
		"deploy": false
	},
	"RewardsDistribution": {
		"deploy": true
	},
	"SynthetixState": {
		"deploy": false
	},
	"SynthXDR": {
		"deploy": false
	},
	"SynthsUSD": {
		"deploy": false
	},
	"SynthsEUR": {
		"deploy": false
	},
	"SynthsJPY": {
		"deploy": false
	},
	"SynthsAUD": {
		"deploy": false
	},
	"SynthsGBP": {
		"deploy": false
	},
	"SynthsCHF": {
		"deploy": false
	},
	"SynthsXAU": {
		"deploy": false
	},
	"SynthsXAG": {
		"deploy": false
	},
	"SynthsBTC": {
		"deploy": false
	},
	"ProxyERC20": {
		"deploy": false
	},
	"ProxyFeePool": {
		"deploy": false
	},
	"ProxySynthetix": {
		"deploy": false
	},
	"ProxyXDR": {
		"deploy": false
	},
	"ProxysUSD": {
		"deploy": false
	},
	"ProxysEUR": {
		"deploy": false
	},
	"ProxysJPY": {
		"deploy": false
	},
	"ProxysAUD": {
		"deploy": false
	},
	"ProxysGBP": {
		"deploy": false
	},
	"ProxysCHF": {
		"deploy": false
	},
	"ProxysXAU": {
		"deploy": false
	},
	"ProxysXAG": {
		"deploy": false
	},
	"ProxysBTC": {
		"deploy": false
	},
	"SafeDecimalMath": {
		"deploy": false
	},
	"TokenStateSynthetix": {
		"deploy": false
	},
	"TokenStateXDR": {
		"deploy": false
	},
	"TokenStatesUSD": {
		"deploy": false
	},
	"TokenStatesEUR": {
		"deploy": false
	},
	"TokenStatesJPY": {
		"deploy": false
	},
	"TokenStatesAUD": {
		"deploy": false
	},
	"TokenStatesGBP": {
		"deploy": false
	},
	"TokenStatesCHF": {
		"deploy": false
	},
	"TokenStatesXAU": {
		"deploy": false
	},
	"TokenStatesXAG": {
		"deploy": false
	},
	"TokenStatesBTC": {
		"deploy": false
	},
	"TokenStatesETH": {
		"deploy": false
	},
	"ProxysETH": {
		"deploy": false
	},
	"SynthsETH": {
		"deploy": false
	},
	"TokenStatesBNB": {
		"deploy": false
	},
	"ProxysBNB": {
		"deploy": false
	},
	"SynthsBNB": {
		"deploy": false
	},
	"TokenStatesMKR": {
		"deploy": false
	},
	"ProxysMKR": {
		"deploy": false
	},
	"SynthsMKR": {
		"deploy": false
	},
	"TokenStatesTRX": {
		"deploy": false
	},
	"ProxysTRX": {
		"deploy": false
	},
	"SynthsTRX": {
		"deploy": false
	},
	"TokenStatesXTZ": {
		"deploy": false
	},
	"ProxysXTZ": {
		"deploy": false
	},
	"SynthsXTZ": {
		"deploy": false
	},
	"TokenStateiBTC": {
		"deploy": false
	},
	"ProxyiBTC": {
		"deploy": false
	},
	"SynthiBTC": {
		"deploy": false
	},
	"TokenStateiETH": {
		"deploy": false
	},
	"ProxyiETH": {
		"deploy": false
	},
	"SynthiETH": {
		"deploy": false
	},
	"TokenStateiBNB": {
		"deploy": false
	},
	"ProxyiBNB": {
		"deploy": false
	},
	"SynthiBNB": {
		"deploy": false
	},
	"TokenStateiMKR": {
		"deploy": false
	},
	"ProxyiMKR": {
		"deploy": false
	},
	"SynthiMKR": {
		"deploy": false
	},
	"TokenStateiTRX": {
		"deploy": false
	},
	"ProxyiTRX": {
		"deploy": false
	},
	"SynthiTRX": {
		"deploy": false
	},
	"TokenStateiXTZ": {
		"deploy": false
	},
	"ProxyiXTZ": {
		"deploy": false
	},
	"SynthiXTZ": {
		"deploy": false
	},
	"TokenStatesCEX": {
		"deploy": false
	},
	"ProxysCEX": {
		"deploy": false
	},
	"SynthsCEX": {
		"deploy": false
	},
	"TokenStateiCEX": {
		"deploy": false
	},
	"ProxyiCEX": {
		"deploy": false
	},
	"SynthiCEX": {
		"deploy": false
	}
}<|MERGE_RESOLUTION|>--- conflicted
+++ resolved
@@ -1,10 +1,4 @@
 {
-<<<<<<< HEAD
-	"ProxyERC20": {
-		"deploy": true
-	},
-=======
->>>>>>> 9f14444f
 	"Depot": {
 		"deploy": false
 	},
