--- conflicted
+++ resolved
@@ -163,21 +163,14 @@
 			comment: 'Ensure the CollateralShort contract has all associated synths added',
 		});
 
-<<<<<<< HEAD
-=======
 		const issueFeeRate = (await getDeployParameter('COLLATERAL_SHORT'))['ISSUE_FEE_RATE'];
->>>>>>> aabb02d1
 		await runStep({
 			contract: 'CollateralShort',
 			target: CollateralShort,
 			read: 'issueFeeRate',
 			expected: input => (issueFeeRate === '0' ? true : input !== '0'),
 			write: 'setIssueFeeRate',
-<<<<<<< HEAD
-			writeArg: [(await getDeployParameter('COLLATERAL_SHORT'))['ISSUE_FEE_RATE']],
-=======
 			writeArg: [issueFeeRate],
->>>>>>> aabb02d1
 			comment: 'Ensure the CollateralShort contract has its issue fee rate set',
 		});
 
@@ -190,14 +183,7 @@
 				readArg: addressOf(CollateralShort),
 				expected: input => (interactionDelay === '0' ? true : input !== '0'),
 				write: 'setInteractionDelay',
-<<<<<<< HEAD
-				writeArg: [
-					CollateralShort.address,
-					(await getDeployParameter('COLLATERAL_SHORT'))['INTERACTION_DELAY'],
-				],
-=======
 				writeArg: [CollateralShort.address, interactionDelay],
->>>>>>> aabb02d1
 				comment: 'Ensure the CollateralShort contract has an interaction delay of zero on the OVM',
 			});
 		}
