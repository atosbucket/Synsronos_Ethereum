'use strict';

const { gray } = require('chalk');
const {
	utils: { parseUnits, formatUnits },
} = require('ethers');
const {
	toBytes32,
	constants: { ZERO_ADDRESS },
} = require('../../../..');

module.exports = async ({
	addressOf,
	deployer,
	methodCallGasLimit,
	useOvm,
	generateSolidity,
	getDeployParameter,
	network,
	runStep,
	synths,
}) => {
	const { CollateralShort, SystemSettings, ExchangeRates } = deployer.deployedContracts;

	// then ensure the defaults of SystemSetting
	// are set (requires FlexibleStorage to have been correctly configured)
<<<<<<< HEAD
	if (SystemSettings) {
		console.log(gray(`\n------ CONFIGURE SYSTEM SETTINGS ------\n`));

		let synthRates = [];
		try {
			// Now ensure all the fee rates are set for various synths (this must be done after the AddressResolver
			// has populated all references).
			// Note: this populates rates for new synths regardless of the addNewSynths flag
			synthRates = await Promise.all(
				synths.map(({ name }) => SystemSettings.exchangeFeeRate(toBytes32(name)))
			);
		} catch (err) {
			// weird edge case: if a new SystemSettings is deployed and generate-solidity is on then
			// this fails cause the resolver is not cached, so imitate this empty response to keep
			// generating solidity code
			catchMissingResolverWhenGeneratingSolidity({
				contract: 'SystemSettings',
				err,
				generateSolidity,
			});
		}
		const exchangeFeeRates = await getDeployParameter('EXCHANGE_FEE_RATES');

		// update all synths with 0 current rate
		const synthsRatesToUpdate = synths
			.map((synth, i) =>
				Object.assign(
					{
						currentRate: parseUnits(synthRates[i].toString() || '0').toString(),
						targetRate: exchangeFeeRates[synth.category],
					},
					synth
				)
=======
	if (!SystemSettings) {
		return;
	}

	console.log(gray(`\n------ CONFIGURE SYSTEM SETTINGS ------\n`));

	let previousSystemSettings = deployer.getExistingContract({ contract: 'SystemSettings' });

	// when there is no new system settings, or when not doing generateSolidity, than just read from ourself
	if (SystemSettings.address === previousSystemSettings.address || !generateSolidity) {
		previousSystemSettings = undefined;
	} else {
		// otherwise when there's a new system setting, we want to be reading from the old
		// this is useful when generatingSolidity so we can understand what needs to be added in solidity
		// when upgrading SystemSettings
		console.log(
			gray(
				`New SystemSettings detected. Using the existing one at ${previousSystemSettings.address} to read from`
>>>>>>> 844967f4
			)
		);
	}

	let synthRates = [];
	// Now ensure all the fee rates are set for various synths (this must be done after the AddressResolver
	// has populated all references).
	// Note: this populates rates for new synths regardless of the addNewSynths flag
	synthRates = await Promise.all(
		synths.map(({ name }) =>
			(previousSystemSettings || SystemSettings).exchangeFeeRate(toBytes32(name))
		)
	);

	const exchangeFeeRates = await getDeployParameter('EXCHANGE_FEE_RATES');

	// update all synths with 0 current rate
	const synthsRatesToUpdate = synths
		.map((synth, i) =>
			Object.assign(
				{
					currentRate: parseUnits((synthRates[i] || '').toString() || '0').toString(),
					targetRate: exchangeFeeRates[synth.category],
				},
				synth
			)
		)
		.filter(({ currentRate }) => currentRate === '0');

	console.log(gray(`Found ${synthsRatesToUpdate.length} synths needs exchange rate pricing`));

	if (synthsRatesToUpdate.length) {
		console.log(
			gray(
				'Setting the following:',
				synthsRatesToUpdate
					.map(
						({ name, targetRate, currentRate }) =>
							`\t${name} from ${currentRate * 100}% to ${formatUnits(targetRate) * 100}%`
					)
					.join('\n')
			)
		);

		await runStep({
			gasLimit: Math.max(methodCallGasLimit, 150e3 * synthsRatesToUpdate.length), // higher gas required, 150k per synth is sufficient (in OVM)
			contract: 'SystemSettings',
			target: SystemSettings,
			readTarget: previousSystemSettings,
			write: 'setExchangeFeeRateForSynths',
			writeArg: [
				synthsRatesToUpdate.map(({ name }) => toBytes32(name)),
				synthsRatesToUpdate.map(({ targetRate }) => targetRate),
			],
			comment: 'Set the exchange rates for various synths',
		});
	}

	// setup initial values if they are unset
	const waitingPeriodSecs = await getDeployParameter('WAITING_PERIOD_SECS');
	await runStep({
		contract: 'SystemSettings',
		target: SystemSettings,
		read: 'waitingPeriodSecs',
		readTarget: previousSystemSettings,
		expected: input => waitingPeriodSecs === '0' || input !== '0', // only change if setting to non-zero from zero
		write: 'setWaitingPeriodSecs',
		writeArg: waitingPeriodSecs,
		comment: 'Set the fee reclamation (SIP-37) waiting period',
	});

	await runStep({
		contract: 'SystemSettings',
		target: SystemSettings,
		read: 'priceDeviationThresholdFactor',
		readTarget: previousSystemSettings,
		expected: input => input !== '0', // only change if zero
		write: 'setPriceDeviationThresholdFactor',
		writeArg: await getDeployParameter('PRICE_DEVIATION_THRESHOLD_FACTOR'),
		comment: 'Set the threshold for the circuit breaker (SIP-65)',
	});

	const tradingRewardsEnabled = await getDeployParameter('TRADING_REWARDS_ENABLED');
	await runStep({
		contract: 'SystemSettings',
		target: SystemSettings,
		read: 'tradingRewardsEnabled',
		readTarget: previousSystemSettings,
		expected: input => input === tradingRewardsEnabled, // only change if non-default
		write: 'setTradingRewardsEnabled',
		writeArg: tradingRewardsEnabled,
		comment: 'Set the flag for trading rewards (SIP-63)',
	});

	await runStep({
		contract: 'SystemSettings',
		target: SystemSettings,
		read: 'issuanceRatio',
		readTarget: previousSystemSettings,
		expected: input => input !== '0', // only change if zero
		write: 'setIssuanceRatio',
		writeArg: await getDeployParameter('ISSUANCE_RATIO'),
		comment: 'Set the issuance ratio - the c-ratio stored as an inverted decimal',
	});

	await runStep({
		contract: 'SystemSettings',
		target: SystemSettings,
		read: 'feePeriodDuration',
		readTarget: previousSystemSettings,
		expected: input => input !== '0', // only change if zero
		write: 'setFeePeriodDuration',
		writeArg: await getDeployParameter('FEE_PERIOD_DURATION'),
		comment: 'Set the fee period duration',
	});

	await runStep({
		contract: 'SystemSettings',
		target: SystemSettings,
		read: 'targetThreshold',
		readTarget: previousSystemSettings,
		expected: input => input !== '0', // only change if zero
		write: 'setTargetThreshold',
		writeArg: await getDeployParameter('TARGET_THRESHOLD'),
		comment:
			'Set the target threshold - the threshold beyond the c-ratio that allows fees to be claimed',
	});

	await runStep({
		contract: 'SystemSettings',
		target: SystemSettings,
		read: 'liquidationDelay',
		readTarget: previousSystemSettings,
		expected: input => input !== '0', // only change if zero
		write: 'setLiquidationDelay',
		writeArg: await getDeployParameter('LIQUIDATION_DELAY'),
		comment: 'Set the delay from when an account is flagged till when it can be liquidated',
	});

	await runStep({
		contract: 'SystemSettings',
		target: SystemSettings,
		read: 'liquidationRatio',
		readTarget: previousSystemSettings,
		expected: input => input !== '0', // only change if zero
		write: 'setLiquidationRatio',
		writeArg: await getDeployParameter('LIQUIDATION_RATIO'),
		comment: 'Set the ratio below which an account can be flagged for liquidation',
	});

	await runStep({
		contract: 'SystemSettings',
		target: SystemSettings,
		read: 'liquidationPenalty',
		readTarget: previousSystemSettings,
		expected: input => input !== '0', // only change if zero
		write: 'setLiquidationPenalty',
		writeArg: await getDeployParameter('LIQUIDATION_PENALTY'),
		comment: 'Set the penalty amount a liquidator receives from a liquidated account',
	});

	await runStep({
		contract: 'SystemSettings',
		target: SystemSettings,
		read: 'rateStalePeriod',
		readTarget: previousSystemSettings,
		expected: input => input !== '0', // only change if zero
		write: 'setRateStalePeriod',
		writeArg: await getDeployParameter('RATE_STALE_PERIOD'),
		comment: 'Set the maximum amount of time (in secs) that a rate can be used for',
	});

	await runStep({
		contract: 'SystemSettings',
		target: SystemSettings,
		read: 'minimumStakeTime',
		readTarget: previousSystemSettings,
		expected: input => input !== '0', // only change if zero
		write: 'setMinimumStakeTime',
		writeArg: await getDeployParameter('MINIMUM_STAKE_TIME'),
		comment: 'Set the minimum amount of time SNX can be issued before any is burned (SIP-40)',
	});

	await runStep({
		contract: 'SystemSettings',
		target: SystemSettings,
		read: 'debtSnapshotStaleTime',
		readTarget: previousSystemSettings,
		expected: input => input !== '0', // only change if zero
		write: 'setDebtSnapshotStaleTime',
		writeArg: await getDeployParameter('DEBT_SNAPSHOT_STALE_TIME'),
		comment: 'Set the length of time after which the DebtCache snapshot becomes stale (SIP-91)',
	});

	await runStep({
		contract: 'SystemSettings',
		target: SystemSettings,
		read: 'crossDomainMessageGasLimit',
		readArg: 0,
		readTarget: previousSystemSettings,
		expected: input => input !== '0', // only change if zero
		write: 'setCrossDomainMessageGasLimit',
		writeArg: [0, await getDeployParameter('CROSS_DOMAIN_DEPOSIT_GAS_LIMIT')],
		comment: 'Set the gas limit for depositing onto L2',
	});

	await runStep({
		contract: 'SystemSettings',
		target: SystemSettings,
		read: 'crossDomainMessageGasLimit',
		readArg: 1,
		readTarget: previousSystemSettings,
		expected: input => input !== '0', // only change if zero
		write: 'setCrossDomainMessageGasLimit',
		writeArg: [1, await getDeployParameter('CROSS_DOMAIN_ESCROW_GAS_LIMIT')],
		comment: 'Set the gas limit for migrating escrowed SNX to L2',
	});

	await runStep({
		contract: 'SystemSettings',
		target: SystemSettings,
		read: 'crossDomainMessageGasLimit',
		readArg: 2,
		readTarget: previousSystemSettings,
		expected: input => input !== '0', // only change if zero
		write: 'setCrossDomainMessageGasLimit',
		writeArg: [2, await getDeployParameter('CROSS_DOMAIN_REWARD_GAS_LIMIT')],
		comment: 'Set the gas limit for depositing rewards to L2',
	});

	await runStep({
		contract: 'SystemSettings',
		target: SystemSettings,
		read: 'crossDomainMessageGasLimit',
		readArg: 3,
		readTarget: previousSystemSettings,
		expected: input => input !== '0', // only change if zero
		write: 'setCrossDomainMessageGasLimit',
		writeArg: [3, await getDeployParameter('CROSS_DOMAIN_WITHDRAWAL_GAS_LIMIT')],
		comment: 'Set the gas limit for withdrawing from L2',
	});

	await runStep({
		contract: 'SystemSettings',
		target: SystemSettings,
		read: 'crossDomainMessageGasLimit',
		readArg: 4,
		readTarget: previousSystemSettings,
		expected: input => input !== '0', // only change if zero
		write: 'setCrossDomainMessageGasLimit',
		writeArg: [4, await getDeployParameter('CROSS_DOMAIN_RELAY_GAS_LIMIT')],
		comment: 'Set the gas limit for relaying owner actions to L2',
	});

	const aggregatorWarningFlags = (await getDeployParameter('AGGREGATOR_WARNING_FLAGS'))[network];
	// If deploying to OVM avoid ivoking setAggregatorWarningFlags for now.
	if (aggregatorWarningFlags && !useOvm) {
		await runStep({
			contract: 'SystemSettings',
			target: SystemSettings,
			read: 'aggregatorWarningFlags',
			readTarget: previousSystemSettings,
			expected: input => input !== ZERO_ADDRESS, // only change if zero
			write: 'setAggregatorWarningFlags',
			writeArg: aggregatorWarningFlags,
			comment: 'Set the aggregator warning address (SIP-76)',
		});
	}

	await runStep({
		contract: 'SystemSettings',
		target: SystemSettings,
		read: 'etherWrapperMaxETH',
		readTarget: previousSystemSettings,
		expected: input => input !== '0', // only change if zero
		write: 'setEtherWrapperMaxETH',
		writeArg: await getDeployParameter('ETHER_WRAPPER_MAX_ETH'),
		comment: 'Set the max amount of Ether allowed in the EtherWrapper (SIP-112)',
	});
	await runStep({
		contract: 'SystemSettings',
		target: SystemSettings,
		read: 'etherWrapperMintFeeRate',
		readTarget: previousSystemSettings,
		expected: input => input !== '0', // only change if zero
		write: 'setEtherWrapperMintFeeRate',
		writeArg: await getDeployParameter('ETHER_WRAPPER_MINT_FEE_RATE'),
		comment: 'Set the fee rate for minting sETH from ETH in the EtherWrapper (SIP-112)',
	});

	await runStep({
		contract: 'SystemSettings',
		target: SystemSettings,
		read: 'etherWrapperBurnFeeRate',
		readTarget: previousSystemSettings,
		expected: input => input !== '0', // only change if zero
		write: 'setEtherWrapperBurnFeeRate',
		writeArg: await getDeployParameter('ETHER_WRAPPER_BURN_FEE_RATE'),
		comment: 'Set the fee rate for burning sETH for ETH in the EtherWrapper (SIP-112)',
	});

	// SIP-120 Atomic swap settings
	if (SystemSettings.atomicMaxVolumePerBlock) {
		// TODO (SIP-120): finish configuring new atomic exchange system settings
		const atomicMaxVolumePerBlock = await getDeployParameter('ATOMIC_MAX_VOLUME_PER_BLOCK');
		await runStep({
			contract: 'SystemSettings',
			target: SystemSettings,
			read: 'atomicMaxVolumePerBlock',
			readTarget: previousSystemSettings,
			expected: input => atomicMaxVolumePerBlock === '0' || input !== '0', // only change if setting to non-zero from zero
			write: 'setAtomicMaxVolumePerBlock',
			writeArg: atomicMaxVolumePerBlock,
			comment: 'SIP-120 Set max atomic volume per block (in USD amounts)',
		});
	}

	if (SystemSettings.atomicTwapWindow) {
		await runStep({
			contract: 'SystemSettings',
			target: SystemSettings,
			read: 'atomicTwapWindow',
			readTarget: previousSystemSettings,
			expected: input => input !== '0', // only change if zero
			write: 'setAtomicTwapWindow',
			writeArg: await getDeployParameter('ATOMIC_TWAP_WINDOW'),
			comment: 'SIP-120 Set the TWAP window for atomic swaps',
		});
	}

	const dexEquivalents = await getDeployParameter('ATOMIC_EQUIVALENTS_ON_DEX');
	if (SystemSettings.atomicEquivalentForDexPricing && dexEquivalents) {
		for (const { currencyKey, equivalent } of Object.values(dexEquivalents)) {
			await runStep({
				contract: 'SystemSettings',
				target: SystemSettings,
				read: 'atomicEquivalentForDexPricing',
				readArg: toBytes32(currencyKey),
				readTarget: previousSystemSettings,
				expected: input => input !== ZERO_ADDRESS, // only change if zero
				write: 'setAtomicEquivalentForDexPricing',
				writeArg: [toBytes32(currencyKey), equivalent],
				comment:
					'SIP-120 Set the equivalent token - used in uniswap pools - corresponding to this synth',
			});
		}
	}

	const atomicExchangeFeeRate = await getDeployParameter('ATOMIC_EXCHANGE_FEE_RATES');
	if (SystemSettings.atomicExchangeFeeRate && atomicExchangeFeeRate) {
		for (const [currencyKey, rate] of Object.entries(atomicExchangeFeeRate)) {
			await runStep({
				contract: 'SystemSettings',
				target: SystemSettings,
				read: 'atomicExchangeFeeRate',
				readArg: toBytes32(currencyKey),
				readTarget: previousSystemSettings,
				expected: input => input !== 0, // only change if zero
				write: 'setAtomicExchangeFeeRate',
				writeArg: [toBytes32(currencyKey), rate],
				comment: 'SIP-120 Set the exchange fee rate for swapping atomically into this synth',
			});
		}
	}

	const atomicPriceBuffer = await getDeployParameter('ATOMIC_PRICE_BUFFER');
	if (SystemSettings.atomicPriceBuffer && atomicPriceBuffer) {
		for (const [currencyKey, buffer] of Object.entries(atomicPriceBuffer)) {
			await runStep({
				contract: 'SystemSettings',
				target: SystemSettings,
				read: 'atomicPriceBuffer',
				readArg: toBytes32(currencyKey),
				readTarget: previousSystemSettings,
				expected: input => input !== 0, // only change if zero
				write: 'setAtomicPriceBuffer',
				writeArg: [toBytes32(currencyKey), buffer],
				comment:
					'SIP-120 Set the price buffer applied to the base chainlink rate when comparing atomically',
			});
		}
	}

	const atomicVolatilityConsiderationWindow = await getDeployParameter(
		'ATOMIC_VOLATILITY_CONSIDERATION_WINDOW'
	);
	if (SystemSettings.atomicVolatilityConsiderationWindow && atomicVolatilityConsiderationWindow) {
		for (const [currencyKey, seconds] of Object.entries(atomicVolatilityConsiderationWindow)) {
			await runStep({
				contract: 'SystemSettings',
				target: SystemSettings,
				read: 'atomicVolatilityConsiderationWindow',
				readArg: toBytes32(currencyKey),
				readTarget: previousSystemSettings,
				expected: input => input !== 0, // only change if zero
				write: 'setAtomicVolatilityConsiderationWindow',
				writeArg: [toBytes32(currencyKey), seconds],
				comment: 'SIP-120 Set the atomic volatility window for this synth (in seconds)',
			});
		}
	}

	const atomicVolatilityUpdateThreshold = await getDeployParameter(
		'ATOMIC_VOLATILITY_UPDATE_THRESHOLD'
	);
	if (SystemSettings.atomicVolatilityUpdateThreshold && atomicVolatilityUpdateThreshold) {
		for (const [currencyKey, threshold] of Object.entries(atomicVolatilityUpdateThreshold)) {
			await runStep({
				contract: 'SystemSettings',
				target: SystemSettings,
				read: 'atomicVolatilityUpdateThreshold',
				readArg: toBytes32(currencyKey),
				readTarget: previousSystemSettings,
				expected: input => input !== 0, // only change if zero
				write: 'setAtomicVolatilityUpdateThreshold',
				writeArg: [toBytes32(currencyKey), threshold],
				comment:
					'SIP-120 Set the atomic volatility count for this synth during the volatility window',
			});
		}
	}

	const dexPriceAggregator = await getDeployParameter('DEX_PRICE_AGGREGATOR');
	if (ExchangeRates.dexPriceAggregator && dexPriceAggregator) {
		// set up DEX price oracle for exchange rates
		await runStep({
			contract: `ExchangeRates`,
			target: ExchangeRates,
			read: 'dexPriceAggregator',
			expected: input => input === dexPriceAggregator,
			write: 'setDexPriceAggregator',
			writeArg: dexPriceAggregator,
			comment: 'SIP-120 Set the DEX price aggregator (uniswap TWAP oracle reader)',
		});
	}

	// SIP-135 Shorting settings

	if (SystemSettings.interactionDelay) {
		const interactionDelay = (await getDeployParameter('COLLATERAL_SHORT'))['INTERACTION_DELAY'];
		await runStep({
			contract: 'SystemSettings',
			target: SystemSettings,
			read: 'interactionDelay',
			readArg: addressOf(CollateralShort),
			readTarget: previousSystemSettings,
			expected: input => (interactionDelay === '0' ? true : input !== '0'),
			write: 'setInteractionDelay',
			writeArg: [CollateralShort.address, interactionDelay],
			comment: 'Ensure the CollateralShort contract has an interaction delay of zero on the OVM',
		});
	}

	if (SystemSettings.collapseFeeRate) {
		const collapseFeeRate = (await getDeployParameter('COLLATERAL_SHORT'))['COLLAPSE_FEE_RATE'];
		await runStep({
			contract: 'SystemSettings',
			target: SystemSettings,
			read: 'collapseFeeRate',
			readArg: addressOf(CollateralShort),
			readTarget: previousSystemSettings,
			expected: input => (collapseFeeRate === '0' ? true : input !== '0'),
			write: 'setCollapseFeeRate',
			writeArg: [CollateralShort.address, collapseFeeRate],
			comment:
				'Ensure the CollateralShort contract has its service fee set for collapsing loans (SIP-135)',
		});
	}
};<|MERGE_RESOLUTION|>--- conflicted
+++ resolved
@@ -24,41 +24,6 @@
 
 	// then ensure the defaults of SystemSetting
 	// are set (requires FlexibleStorage to have been correctly configured)
-<<<<<<< HEAD
-	if (SystemSettings) {
-		console.log(gray(`\n------ CONFIGURE SYSTEM SETTINGS ------\n`));
-
-		let synthRates = [];
-		try {
-			// Now ensure all the fee rates are set for various synths (this must be done after the AddressResolver
-			// has populated all references).
-			// Note: this populates rates for new synths regardless of the addNewSynths flag
-			synthRates = await Promise.all(
-				synths.map(({ name }) => SystemSettings.exchangeFeeRate(toBytes32(name)))
-			);
-		} catch (err) {
-			// weird edge case: if a new SystemSettings is deployed and generate-solidity is on then
-			// this fails cause the resolver is not cached, so imitate this empty response to keep
-			// generating solidity code
-			catchMissingResolverWhenGeneratingSolidity({
-				contract: 'SystemSettings',
-				err,
-				generateSolidity,
-			});
-		}
-		const exchangeFeeRates = await getDeployParameter('EXCHANGE_FEE_RATES');
-
-		// update all synths with 0 current rate
-		const synthsRatesToUpdate = synths
-			.map((synth, i) =>
-				Object.assign(
-					{
-						currentRate: parseUnits(synthRates[i].toString() || '0').toString(),
-						targetRate: exchangeFeeRates[synth.category],
-					},
-					synth
-				)
-=======
 	if (!SystemSettings) {
 		return;
 	}
@@ -77,7 +42,6 @@
 		console.log(
 			gray(
 				`New SystemSettings detected. Using the existing one at ${previousSystemSettings.address} to read from`
->>>>>>> 844967f4
 			)
 		);
 	}
