'use strict';

const { gray, red, yellow, redBright } = require('chalk');
const ethers = require('ethers');
const {
	fromBytes32,
	constants: { ZERO_ADDRESS },
} = require('../../../..');

module.exports = async ({
	deployer,
	generateSolidity,
	limitPromise,
	newContractsBeingAdded,
	runStep,
	network,
	useOvm,
}) => {
	console.log(gray(`\n------ REBUILD RESOLVER CACHES ------\n`));

	const { AddressResolver, WrapperFactory } = deployer.deployedContracts;

	const filterTargetsWith = ({ prop }) =>
		Object.entries(deployer.deployedContracts).filter(([, target]) => {
			return target.functions[prop] !== undefined;
		});

	const contractsWithRebuildableCache = filterTargetsWith({ prop: 'rebuildCache' });

	const wrappers = [];

	// add deployed wrappers
	try {
		const wrapperCreatedLogs = await deployer.provider.getLogs({
			fromBlock: 0,
			topics: [ethers.utils.id('WrapperCreated(address,bytes32,address)')],
		});

		for (const rawLog of wrapperCreatedLogs) {
			const log = WrapperFactory.interface.parseLog(rawLog);
			wrappers.push([
				`Wrapper for ${yellow(
					ethers.utils.parseBytes32String(log.args.currencyKey)
				)} via token ${yellow(
					await new ethers.Contract(
						log.args.token,
						[
							{
								constant: true,
								inputs: [],
								name: 'name',
								outputs: [
									{
										type: 'string',
									},
								],
								payable: false,
								stateMutability: 'view',
								type: 'function',
							},
						],
						deployer.provider
					).name()
				)}`,
				new ethers.Contract(log.args.wrapperAddress, WrapperFactory.interface, deployer.provider),
			]); // interface doesn't matter as long as it responds to MixinResolver
		}
	} catch (err) {
		if (/limited to a 10,000 blocks range/.test(err.message)) {
			console.log(
				yellow.bold(
					'Warning: Cannot fetch logs on this network. Known limitation on OVM mainnet - cannot search back greater than 10k blocks'
				)
			);
		} else if (/The largest supported block range is 1000/.test(err.message)) {
			console.log(
				yellow.bold(
					'Warning: Cannot fetch logs on this network. Known limitation on Tenderly Fork - cannot search back greater than 1k blocks'
				)
			);
		} else if (
			/eth_getLogs and eth_newFilter are limited to a 10000 blocks range/.test(err.message)
		) {
			console.log(
				yellow.bold(
<<<<<<< HEAD
					'Warning: Cannot fetch logs on this network. Known limitation on hh fork - cannot search back greater than 1k blocks'
=======
					'Warning: Cannot fetch logs on this network. Known limitation on hh fork - cannot search back greater than 10k blocks'
				)
			);
		} else if (/eth_getLogs, and eth_newFilter are limited to a 10000 range/.test(err.message)) {
			console.log(
				yellow.bold(
					'Warning: Cannot fetch logs on this network. Known limitation on provider - cannot search back greater than 10k blocks'
>>>>>>> 25d88da0
				)
			);
		} else if (/block range is too wide/.test(err.message)) {
			console.log(
				yellow.bold(
					'Warning: Cannot fetch logs on this network. Known limitation - cannot search back greater than 10k blocks'
				)
			);
		} else if (/Internal server error/.test(err.message)) {
			console.log(
				yellow.bold('Warning: Cannot fetch logs on this network. Tenderly limitation...')
			);
		} else {
			throw err;
		}
	}

	// OVM pre-regenesis
	if (network === 'mainnet' && useOvm) {
		console.log(gray('Adding 3 known OVM wrapper pre-regenesis'));
		wrappers.push(
			[
				'WETHWrapper',
				new ethers.Contract(
					'0x6202A3B0bE1D222971E93AaB084c6E584C29DB70',
					WrapperFactory.interface,
					deployer.provider
				),
			],
			[
				'DAIWrapper',
				new ethers.Contract(
					'0xad32aA4Bff8b61B4aE07E3BA437CF81100AF0cD7',
					WrapperFactory.interface,
					deployer.provider
				),
			],
			[
				'LUSDWrapper',
				new ethers.Contract(
					'0x8A91e92FDd86e734781c38DB52a390e1B99fba7c',
					WrapperFactory.interface,
					deployer.provider
				),
			]
		);
	}

	console.log(gray(`found ${yellow(wrappers.length)} wrapper addresses`));

	wrappers.forEach(([label, target]) => console.log(gray(label, 'at', yellow(target.address))));

	contractsWithRebuildableCache.push(...wrappers);

	// collect all resolver addresses required
	const contractToDepMap = {};
	const resolverAddressesRequired = (
		await Promise.all(
			contractsWithRebuildableCache.map(([id, contract]) => {
				return limitPromise(() => contract.resolverAddressesRequired())
					.then(result => [contract.address, result])
					.catch(() => {
						console.log(
							yellow.bold(
								`⚠ WARNING: Contract ${id} did not respond to resolverAddressesRequired()`
							)
						);
					});
			})
		)
	)
		.filter(e => e !== undefined)
		.reduce((allAddresses, [targetContractAddress, requiredAddressesForContract]) => {
			// side-effect
			for (const contractDepName of requiredAddressesForContract) {
				const contractDepNameParsed = ethers.utils.parseBytes32String(contractDepName);
				// collect all contract maps
				contractToDepMap[contractDepNameParsed] = []
					.concat(contractToDepMap[contractDepNameParsed] || [])
					.concat(targetContractAddress);
			}
			return allAddresses.concat(
				requiredAddressesForContract.filter(
					contractAddress => !allAddresses.includes(contractAddress)
				)
			);
		}, []);

	// check which resolver addresses are imported
	const resolvedAddresses = await Promise.all(
		resolverAddressesRequired.map(id => {
			return limitPromise(() => AddressResolver.getAddress(id));
		})
	);
	const isResolverAddressImported = {};
	for (let i = 0; i < resolverAddressesRequired.length; i++) {
		isResolverAddressImported[resolverAddressesRequired[i]] = resolvedAddresses[i] !== ZERO_ADDRESS;
	}

	// print out resolver addresses
	console.log(gray('Imported resolver addresses:'));
	for (const id of Object.keys(isResolverAddressImported)) {
		const isImported = isResolverAddressImported[id];
		const chalkFn = isImported ? gray : red;
		console.log(chalkFn(`  > ${fromBytes32(id)}: ${isImported}`));
	}

	// now ensure all caches are rebuilt for those in need
	let contractsToRebuildCache = [];
	if (generateSolidity) {
		// use set to dedupe
		const contractsToRebuildCacheSet = new Set();
		// when running in solidity generation mode, we cannot expect
		// the address resolver to have been updated. Thus we have to compile a list
		// of all possible contracts to update rather than relying on "isResolverCached"
		for (const { name: newContract, address, contract } of Object.values(newContractsBeingAdded)) {
			if (Array.isArray(contractToDepMap[newContract])) {
				// when the new contract is required by others, add them
				contractToDepMap[newContract].forEach(entry => contractsToRebuildCacheSet.add(entry));
			}
			// and regardless add each new contract being added if it uses the MixinResolver
			if (contract.resolverAddressesRequired) {
				contractsToRebuildCacheSet.add(address);
			}
		}
		contractsToRebuildCache = Array.from(contractsToRebuildCacheSet);
	} else {
		for (const [name, target] of contractsWithRebuildableCache) {
			let isCached = true;

			try {
				isCached = await target.isResolverCached();
			} catch (err) {
				console.log(
					yellow.bold(`⚠ WARNING: Contract ${name} did not respond to isResolverCached()`)
				);
			}

			if (!isCached) {
				const requiredAddresses = await target.resolverAddressesRequired();

				const unknownAddress = requiredAddresses.find(id => !isResolverAddressImported[id]);
				if (unknownAddress) {
					console.log(
						redBright(
							`WARNING: Not invoking ${name}.rebuildCache() because ${fromBytes32(
								unknownAddress
							)} is unknown. This contract requires: ${requiredAddresses.map(id =>
								fromBytes32(id)
							)}`
						)
					);
				} else {
					contractsToRebuildCache.push(target.address);
				}
			}
		}
	}

	const addressesChunkSize = 20;
	let batchCounter = 1;
	for (let i = 0; i < contractsToRebuildCache.length; i += addressesChunkSize) {
		const chunk = contractsToRebuildCache.slice(i, i + addressesChunkSize);
		await runStep({
			gasLimit: 7e6,
			contract: `AddressResolver`,
			target: AddressResolver,
			publiclyCallable: true, // does not require owner
			write: 'rebuildCaches',
			writeArg: [chunk],
			comment: `Rebuild the resolver caches in all MixinResolver contracts - batch ${batchCounter++}`,
		});
	}

	console.log(gray('Double check all contracts with rebuildCache() are rebuilt...'));
	for (const [contract, target] of contractsWithRebuildableCache) {
		if (contractsToRebuildCache.includes(target.address)) {
			await runStep({
				gasLimit: 500e3, // higher gas required
				contract,
				target,
				read: 'isResolverCached',
				expected: input => input,
				publiclyCallable: true, // does not require owner
				write: 'rebuildCache',
				skipSolidity: true, // this is a double check - we don't want solidity output for this
			});
		}
	}

	console.log(gray('All caches are rebuilt. '));
};<|MERGE_RESOLUTION|>--- conflicted
+++ resolved
@@ -83,9 +83,6 @@
 		) {
 			console.log(
 				yellow.bold(
-<<<<<<< HEAD
-					'Warning: Cannot fetch logs on this network. Known limitation on hh fork - cannot search back greater than 1k blocks'
-=======
 					'Warning: Cannot fetch logs on this network. Known limitation on hh fork - cannot search back greater than 10k blocks'
 				)
 			);
@@ -93,7 +90,6 @@
 			console.log(
 				yellow.bold(
 					'Warning: Cannot fetch logs on this network. Known limitation on provider - cannot search back greater than 10k blocks'
->>>>>>> 25d88da0
 				)
 			);
 		} else if (/block range is too wide/.test(err.message)) {
