--- conflicted
+++ resolved
@@ -58,11 +58,7 @@
 							addressArgs[1].push(contract.address);
 
 							const { source, address } = contract;
-<<<<<<< HEAD
-							newContractsBeingAdded[contract.address] = { name, source, address };
-=======
 							newContractsBeingAdded[contract.address] = { name, source, address, contract };
->>>>>>> 844967f4
 						}
 					});
 				})
