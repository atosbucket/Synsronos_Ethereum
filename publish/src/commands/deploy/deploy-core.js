'use strict';

const { gray } = require('chalk');

const {
	constants: { ZERO_ADDRESS },
	defaults: { TEMP_OWNER_DEFAULT_DURATION },
} = require('../../../..');

module.exports = async ({
	account,
	addressOf,
	currentLastMintEvent,
	currentSynthetixSupply,
	currentWeekOfInflation,
	deployer,
	oracleAddress,
	useOvm,
}) => {
	console.log(gray(`\n------ DEPLOY LIBRARIES ------\n`));

	await deployer.deployContract({
		name: 'SafeDecimalMath',
	});

	await deployer.deployContract({
		name: 'Math',
	});

	console.log(gray(`\n------ DEPLOY CORE PROTOCOL ------\n`));

	await deployer.deployContract({
		name: 'AddressResolver',
		args: [account],
	});

	const readProxyForResolver = await deployer.deployContract({
		name: 'ReadProxyAddressResolver',
		source: 'ReadProxy',
		args: [account],
	});

	await deployer.deployContract({
		name: 'FlexibleStorage',
		deps: ['ReadProxyAddressResolver'],
		args: [addressOf(readProxyForResolver)],
	});

	await deployer.deployContract({
		name: 'SystemSettings',
		args: [account, addressOf(readProxyForResolver)],
	});

	await deployer.deployContract({
		name: 'SystemStatus',
		args: [account],
	});

	await deployer.deployContract({
		name: 'ExchangeRates',
		source: useOvm ? 'ExchangeRates' : 'ExchangeRatesWithDexPricing',
		args: [account, oracleAddress, addressOf(readProxyForResolver), [], []],
	});

	await deployer.deployContract({
		name: 'RewardEscrow',
		args: [account, ZERO_ADDRESS, ZERO_ADDRESS],
	});

	const rewardEscrowV2 = await deployer.deployContract({
		name: 'RewardEscrowV2',
		source: useOvm ? 'ImportableRewardEscrowV2' : 'RewardEscrowV2',
		args: [account, addressOf(readProxyForResolver)],
		deps: ['AddressResolver'],
	});

	const synthetixEscrow = await deployer.deployContract({
		name: 'SynthetixEscrow',
		args: [account, ZERO_ADDRESS],
	});

	await deployer.deployContract({
		name: 'SynthetixState',
		source: useOvm ? 'SynthetixStateWithLimitedSetup' : 'SynthetixState',
		args: [account, account],
	});

	const proxyFeePool = await deployer.deployContract({
		name: 'ProxyFeePool',
		source: 'Proxy',
		args: [account],
	});

	const delegateApprovalsEternalStorage = await deployer.deployContract({
		name: 'DelegateApprovalsEternalStorage',
		source: 'EternalStorage',
		args: [account, ZERO_ADDRESS],
	});

	await deployer.deployContract({
		name: 'DelegateApprovals',
		args: [account, addressOf(delegateApprovalsEternalStorage)],
	});

	const liquidations = await deployer.deployContract({
		name: 'Liquidations',
		args: [account, addressOf(readProxyForResolver)],
	});

	await deployer.deployContract({
		name: 'EternalStorageLiquidations',
		source: 'EternalStorage',
		args: [account, addressOf(liquidations)],
	});

	await deployer.deployContract({
		name: 'FeePoolEternalStorage',
		args: [account, ZERO_ADDRESS],
	});

	const feePool = await deployer.deployContract({
		name: 'FeePool',
		deps: ['ProxyFeePool', 'AddressResolver'],
		args: [addressOf(proxyFeePool), account, addressOf(readProxyForResolver)],
	});

	await deployer.deployContract({
		name: 'FeePoolState',
		deps: ['FeePool'],
		args: [account, addressOf(feePool)],
	});

	await deployer.deployContract({
		name: 'RewardsDistribution',
		deps: useOvm ? ['RewardEscrowV2', 'ProxyFeePool'] : ['RewardEscrowV2', 'ProxyFeePool'],
		args: [
			account, // owner
			ZERO_ADDRESS, // authority (synthetix)
			ZERO_ADDRESS, // Synthetix Proxy
			addressOf(rewardEscrowV2),
			addressOf(proxyFeePool),
		],
	});

	// New Synthetix proxy.
	const proxyERC20Synthetix = await deployer.deployContract({
		name: 'ProxyERC20',
		args: [account],
	});

	const tokenStateSynthetix = await deployer.deployContract({
		name: 'TokenStateSynthetix',
		source: 'LegacyTokenState',
		args: [account, account],
	});

	await deployer.deployContract({
		name: 'Synthetix',
		source: useOvm ? 'MintableSynthetix' : 'Synthetix',
		deps: ['ProxyERC20', 'TokenStateSynthetix', 'AddressResolver'],
		args: [
			addressOf(proxyERC20Synthetix),
			addressOf(tokenStateSynthetix),
			account,
			currentSynthetixSupply,
			addressOf(readProxyForResolver),
		],
	});

	// Old Synthetix proxy based off Proxy.sol: this has been deprecated.
	// To be removed after May 30, 2020:
	// https://docs.synthetix.io/integrations/guide/#proxy-deprecation
	await deployer.deployContract({
		name: 'ProxySynthetix',
		source: 'Proxy',
		args: [account],
	});

	await deployer.deployContract({
		name: 'DebtCache',
		deps: ['AddressResolver'],
		args: [account, addressOf(readProxyForResolver)],
	});

	const exchanger = await deployer.deployContract({
		name: 'Exchanger',
		source: useOvm ? 'Exchanger' : 'ExchangerWithFeeRecAlternatives',
		deps: ['AddressResolver'],
		args: [account, addressOf(readProxyForResolver)],
	});

	await deployer.deployContract({
		name: 'ExchangeCircuitBreaker',
		source: 'ExchangeCircuitBreaker',
		deps: ['AddressResolver'],
		args: [account, addressOf(readProxyForResolver)],
	});

	await deployer.deployContract({
		name: 'VirtualSynthMastercopy',
	});

	await deployer.deployContract({
		name: 'ExchangeState',
		deps: ['Exchanger'],
		args: [account, addressOf(exchanger)],
	});

	await deployer.deployContract({
		name: 'Issuer',
		deps: ['AddressResolver'],
		args: [account, addressOf(readProxyForResolver)],
	});

	await deployer.deployContract({
		name: 'TradingRewards',
		deps: ['AddressResolver', 'Exchanger'],
		args: [account, account, addressOf(readProxyForResolver)],
	});

	await deployer.deployContract({
		name: 'SupplySchedule',
		args: [account, currentLastMintEvent, currentWeekOfInflation],
	});

	if (synthetixEscrow) {
		await deployer.deployContract({
			name: 'EscrowChecker',
			deps: ['SynthetixEscrow'],
			args: [addressOf(synthetixEscrow)],
		});
	}

	await deployer.deployContract({
		name: 'SynthetixBridgeToBase',
		deps: ['AddressResolver'],
		args: [account, addressOf(readProxyForResolver)],
	});

	await deployer.deployContract({
		name: 'SynthetixBridgeToOptimism',
		deps: ['AddressResolver'],
		args: [account, addressOf(readProxyForResolver)],
	});

	await deployer.deployContract({
		name: 'SynthetixBridgeEscrow',
		deps: ['AddressResolver'],
		args: [account],
	});

	await deployer.deployContract({
<<<<<<< HEAD
=======
		name: 'OwnerRelayOnEthereum',
		deps: ['AddressResolver'],
		args: [account, addressOf(readProxyForResolver)],
	});

	await deployer.deployContract({
		name: 'OwnerRelayOnOptimism',
		deps: ['AddressResolver'],
		args: [addressOf(readProxyForResolver), account, TEMP_OWNER_DEFAULT_DURATION],
	});

	await deployer.deployContract({
>>>>>>> 844967f4
		name: 'SynthRedeemer',
		deps: ['AddressResolver'],
		args: [addressOf(readProxyForResolver)],
	});
<<<<<<< HEAD
=======

	await deployer.deployContract({
		name: 'WrapperFactory',
		source: 'WrapperFactory',
		deps: ['AddressResolver'],
		args: [account, addressOf(readProxyForResolver)],
	});
>>>>>>> 844967f4
};<|MERGE_RESOLUTION|>--- conflicted
+++ resolved
@@ -250,8 +250,6 @@
 	});
 
 	await deployer.deployContract({
-<<<<<<< HEAD
-=======
 		name: 'OwnerRelayOnEthereum',
 		deps: ['AddressResolver'],
 		args: [account, addressOf(readProxyForResolver)],
@@ -264,13 +262,10 @@
 	});
 
 	await deployer.deployContract({
->>>>>>> 844967f4
 		name: 'SynthRedeemer',
 		deps: ['AddressResolver'],
 		args: [addressOf(readProxyForResolver)],
 	});
-<<<<<<< HEAD
-=======
 
 	await deployer.deployContract({
 		name: 'WrapperFactory',
@@ -278,5 +273,4 @@
 		deps: ['AddressResolver'],
 		args: [account, addressOf(readProxyForResolver)],
 	});
->>>>>>> 844967f4
 };