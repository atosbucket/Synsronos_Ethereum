const fs = require('fs');
const path = require('path');
const ethers = require('ethers');
const { gray, red, yellow } = require('chalk');
const { wrap, toBytes32 } = require('../../..');
const { confirmAction } = require('../util');
const {
	ensureNetwork,
	ensureDeploymentPath,
	getDeploymentPathForNetwork,
	loadConnections,
} = require('../util');

const connectBridge = async ({
	l1Network,
	l2Network,
	l1ProviderUrl,
	l2ProviderUrl,
	l1DeploymentPath,
	l2DeploymentPath,
	l1PrivateKey,
	l2PrivateKey,
	l1UseFork,
	l2UseFork,
	l1Messenger,
	l2Messenger,
	dryRun,
	l1GasLimit,
	quiet,
}) => {
	const logger = console.log;
	if (quiet) {
		console.log = () => {};
	}

	// ---------------------------------
	// Setup L1 instance
	// ---------------------------------

	console.log(gray('* Setting up L1 instance...'));
	const {
		wallet: walletL1,
		AddressResolver: AddressResolverL1,
		SynthetixBridge: SynthetixBridgeToOptimism,
		Synthetix,
		BridgeEscrow: SynthetixBridgeEscrow,
		OwnerRelay: OwnerRelayOnEthereum,
		DebtMigrator: DebtMigratorOnEthereum,
	} = await setupInstance({
		network: l1Network,
		providerUrl: l1ProviderUrl,
		deploymentPath: l1DeploymentPath,
		privateKey: l1PrivateKey,
		useFork: l1UseFork,
		messenger: l1Messenger,
		useOvm: false,
	});

	// ---------------------------------
	// Setup L2 instance
	// ---------------------------------

	console.log(gray('* Setting up L2 instance...'));
	const {
		wallet: walletL2,
		AddressResolver: AddressResolverL2,
		SynthetixBridge: SynthetixBridgeToBase,
		OwnerRelay: OwnerRelayOnOptimism,
		DebtMigrator: DebtMigratorOnOptimism,
	} = await setupInstance({
		network: l2Network,
		providerUrl: l2ProviderUrl,
		deploymentPath: l2DeploymentPath,
		privateKey: l2PrivateKey,
		useFork: l2UseFork,
		messenger: l2Messenger,
		useOvm: true,
	});

	// ---------------------------------
	// Connect L1 instance
	// ---------------------------------

	console.log(gray('* Connecting bridge on L1...'));
	await connectLayer({
		wallet: walletL1,
		gasLimit: l1GasLimit,
		names: [
			'ext:Messenger',
			'ovm:SynthetixBridgeToBase',
			'ovm:OwnerRelayOnOptimism',
			'ovm:DebtMigratorOnOptimism',
		],
		addresses: [
			l1Messenger,
			SynthetixBridgeToBase.address,
			OwnerRelayOnOptimism.address,
			DebtMigratorOnOptimism.address,
		],
		AddressResolver: AddressResolverL1,
		cachables: [SynthetixBridgeToOptimism, OwnerRelayOnEthereum, DebtMigratorOnEthereum],
		dryRun,
	});

	// ---------------------------------
	// Connect L2 instance
	// ---------------------------------

	console.log(gray('* Connecting bridge on L2...'));
	await connectLayer({
		wallet: walletL2,
		gasLimit: undefined,
		names: [
			'ext:Messenger',
			'base:SynthetixBridgeToOptimism',
			'base:OwnerRelayOnEthereum',
			'base:DebtMigratorOnEthereum',
		],
		addresses: [
			l2Messenger,
			SynthetixBridgeToOptimism.address,
			OwnerRelayOnEthereum.address,
			DebtMigratorOnEthereum.address,
		],
		AddressResolver: AddressResolverL2,
		cachables: [SynthetixBridgeToBase, OwnerRelayOnOptimism, DebtMigratorOnOptimism],
		dryRun,
	});

	// check approval (bridge needs ERC20 approval to spend bridge escrow's SNX for withdrawals)
	const currentAllowance = await Synthetix.allowance(
		SynthetixBridgeEscrow.address,
		SynthetixBridgeToOptimism.address
	);

	console.log(
		gray(
			'Current allowance for bridge to spend bridge escrow SNX is',
			ethers.utils.formatEther(currentAllowance)
		)
	);

	if (currentAllowance.lt(ethers.utils.parseEther('100000000000'))) {
		// called when allowance is under 100 B

		console.log(yellow('The bridge does not have sufficient allowance.'));

		if (!dryRun) {
			console.log(
				yellow.inverse(
					`  * CALLING SynthetixBridgeEscrow.approveBridge(SNX, 'SynthetixBridgeToOptimism', UInt256.MAX))`
				)
			);
			const owner = await SynthetixBridgeEscrow.owner();
			if (walletL1.address.toLowerCase() !== owner.toLowerCase()) {
				const calldata = await SynthetixBridgeEscrow.interface.encodeFunctionData('approveBridge', [
					Synthetix.address,
					SynthetixBridgeToOptimism.address,
					ethers.constants.MaxUint256,
				]);
				console.log('Calldata is', calldata);
				await confirmAction(
					yellow(
						`    ⚠️  AddressResolver is owned by ${owner} and the current signer is ${walletL1.address}.
						Please execute the above transaction and press "y" when done.`
					)
				);
			} else {
				const params = {
					gasLimit: l1GasLimit,
				};
				const tx = await SynthetixBridgeEscrow.approveBridge(
					Synthetix.address,
					SynthetixBridgeToOptimism.address,
					ethers.constants.MaxUint256,
					params
				);
				const receipt = await tx.wait();
				console.log(gray(`    > tx hash: ${receipt.transactionHash}`));
			}
		} else {
			console.log(yellow('  * Skipping, since this is a DRY RUN'));
		}
	} else {
		console.log(gray('this is sufficient'));
	}

	console.log = logger;
};

const connectLayer = async ({
	wallet,
	gasLimit,
	names,
	addresses,
	AddressResolver,
	cachables,
	dryRun,
}) => {
	// ---------------------------------
	// Check if the AddressResolver has all the correct addresses
	// ---------------------------------

	const filteredNames = [];
	const filteredAddresses = [];
	for (let i = 0; i < names.length; i++) {
		const name = names[i];
		const address = addresses[i];
		console.log(gray(`  * Checking if ${name} is already set to ${address}`));

		const readAddress = await AddressResolver.getAddress(toBytes32(name));

		if (readAddress.toLowerCase() !== address.toLowerCase()) {
			console.log(yellow(`    > ${name} is not set, including it...`));
			filteredNames.push(name);
			filteredAddresses.push(address);
		}
	}

	const needToImportAddresses = filteredNames.length > 0;

	// ---------------------------------
	// Update AddressResolver if needed
	// ---------------------------------

	const params = {};
	if (gasLimit) {
		params.gasLimit = gasLimit;
	}

	let tx, receipt;

	if (needToImportAddresses) {
		const ids = names.map(toBytes32);

		console.log(yellow('  * Setting these values:'));
		names.map((_, idx) => console.log(yellow(`    > ${names[idx]} => ${addresses[idx]}`)));

		if (!dryRun) {
			console.log(
				yellow.inverse(`  * CALLING AddressResolver.importAddresses([${ids}], [${addresses}])`)
			);

			const owner = await AddressResolver.owner();
			if (wallet.address.toLowerCase() !== owner.toLowerCase()) {
				const calldata = await AddressResolver.interface.encodeFunctionData('importAddresses', [
					names.map(toBytes32),
					addresses,
				]);
				console.log('Calldata is', calldata);
				await confirmAction(
					yellow(
						`    ⚠️  AddressResolver is owned by ${owner} and the current signer is $${wallet.address}. Please execute the above transaction and press "y" when done.`
					)
				);
			} else {
				tx = await AddressResolver.importAddresses(names.map(toBytes32), addresses, params);
				receipt = await tx.wait();
				console.log(gray(`    > tx hash: ${receipt.transactionHash}`));
			}
		} else {
			console.log(yellow('  * Skipping, since this is a DRY RUN'));
		}
	} else {
		console.log(
			gray('  * Bridge does not need to import any addresses in this layer. Skipping...')
		);
	}

	// ---------------------------------
	// Sync cache on bridge if needed
	// ---------------------------------

	for (const contract of cachables) {
		const isCached = await contract.isResolverCached();
		if (!isCached) {
			if (!dryRun) {
				console.log(yellow.inverse(`  * CALLING rebuildCache() on ${contract.address}...`));

				tx = await contract.rebuildCache(params);
				receipt = await tx.wait();

				console.log(gray(`    > tx hash: ${receipt.transactionHash}`));
			} else {
				console.log(yellow('Skipping rebuildCache(), since this is a DRY RUN'));
			}
		}
	}
};

const setupInstance = async ({
	network,
	providerUrl: specifiedProviderUrl,
	deploymentPath,
	privateKey,
	useFork,
	useOvm,
}) => {
	console.log(gray('  > network:', network));
	console.log(gray('  > deploymentPath:', deploymentPath));
	console.log(gray('  > privateKey:', privateKey));
	console.log(gray('  > useFork:', useFork));
	console.log(gray('  > useOvm:', useOvm));

	const { wallet, provider, getSource, getTarget } = bootstrapConnection({
		network,
		providerUrl: specifiedProviderUrl,
		deploymentPath,
		privateKey,
		useFork,
		useOvm,
	});
	console.log(gray('  > provider:', provider.connection.url));
	console.log(gray('  > account:', wallet.address));

	const AddressResolver = getContract({
		contract: 'AddressResolver',
		getTarget,
		getSource,
		deploymentPath,
		wallet,
	});
	console.log(gray('  > AddressResolver:', AddressResolver.address));

	const bridgeName = useOvm ? 'SynthetixBridgeToBase' : 'SynthetixBridgeToOptimism';
	const SynthetixBridge = getContract({
		contract: bridgeName,
		getTarget,
		getSource,
		deploymentPath,
		wallet,
	});
	console.log(gray(`  > ${bridgeName}:`, SynthetixBridge.address));

	const relayName = useOvm ? 'OwnerRelayOnOptimism' : 'OwnerRelayOnEthereum';
	const OwnerRelay = getContract({
		contract: relayName,
		getTarget,
		getSource,
		deploymentPath,
		wallet,
	});
	console.log(gray(`  > ${relayName}:`, OwnerRelay.address));

	const migratorName = useOvm ? 'DebtMigratorOnOptimism' : 'DebtMigratorOnEthereum';
	const DebtMigrator = getContract({
<<<<<<< HEAD
		contract: relayName,
=======
		contract: migratorName,
>>>>>>> 180cf05e
		getTarget,
		getSource,
		deploymentPath,
		wallet,
	});
	console.log(gray(`  > ${migratorName}:`, DebtMigrator.address));

	let Synthetix;
	let BridgeEscrow;

	if (!useOvm) {
		Synthetix = getContract({
			contract: 'ProxySynthetix',
			getTarget,
			getSource,
			sourceName: 'Synthetix',
			deploymentPath,
			wallet,
		});

		BridgeEscrow = getContract({
			contract: 'SynthetixBridgeEscrow',
			getTarget,
			getSource,
			deploymentPath,
			wallet,
		});
	}

	return {
		AddressResolver,
		BridgeEscrow,
		DebtMigrator,
		OwnerRelay,
		Synthetix,
		SynthetixBridge,
		wallet,
	};
};

const bootstrapConnection = ({
	network,
	providerUrl: specifiedProviderUrl,
	deploymentPath,
	privateKey,
	useFork,
	useOvm,
}) => {
	ensureNetwork(network);
	deploymentPath = deploymentPath || getDeploymentPathForNetwork({ network, useOvm });
	ensureDeploymentPath(deploymentPath);

	const { providerUrl: defaultProviderUrl, privateKey: envPrivateKey } = loadConnections({
		network,
		useFork,
	});

	// allow local deployments to use the private key passed as a CLI option
	if (network !== 'local' && !privateKey) {
		privateKey = envPrivateKey;
	}

	const providerUrl = specifiedProviderUrl || defaultProviderUrl;
	const provider = new ethers.providers.JsonRpcProvider(providerUrl);

	const { getUsers, getTarget, getSource } = wrap({ network, useOvm, fs, path });

	let wallet;
	if (!privateKey) {
		const account = getUsers({ network, user: 'owner' }).address;
		wallet = provider.getSigner(account);
		wallet.address = wallet._address;
	} else {
		wallet = new ethers.Wallet(privateKey, provider);
	}

	return {
		deploymentPath,
		providerUrl,
		privateKey,
		provider,
		wallet,
		getTarget,
		getSource,
		getUsers,
	};
};

const getContract = ({ contract, deploymentPath, getTarget, getSource, wallet, sourceName }) => {
	const target = getTarget({ deploymentPath, contract });
	if (!target) {
		throw new Error(`Unable to find deployed target for ${contract} in ${deploymentPath}`);
	}

	const source = getSource({ deploymentPath, contract: sourceName || contract });
	if (!source) {
		throw new Error(`Unable to find source for ${contract}`);
	}

	return new ethers.Contract(target.address, source.abi, wallet);
};

module.exports = {
	connectBridge,
	cmd: program =>
		program
			.command('connect-bridge')
			.description('Configures the bridge between an L1-L2 instance pair.')
			.option('--l1-network <value>', 'The name of the target L1 network', 'goerli')
			.option('--l2-network <value>', 'The name of the target L2 network', 'goerli')
			.option('--l1-provider-url <value>', 'The L1 provider to use', undefined)
			.option('--l2-provider-url <value>', 'The L2 provider to use', 'https://goerli.optimism.io')
			.option('--l1-deployment-path <value>', 'The path of the L1 deployment to target')
			.option('--l2-deployment-path <value>', 'The path of the L2 deployment to target')
			.option('--l1-private-key <value>', 'Optional private key for signing L1 transactions')
			.option('--l2-private-key <value>', 'Optional private key for signing L2 transactions')
			.option('--l1-use-fork', 'Wether to use a fork for the L1 connection', false)
			.option('--l2-use-fork', 'Wether to use a fork for the L2 connection', false)
			.option('--l1-messenger <value>', 'L1 cross domain messenger to use')
			.option('--l2-messenger <value>', 'L2 cross domain messenger to use')
			.option('--l1-gas-limit <value>', 'Max gas to use when signing transactions to l1', 8000000)
			.option('--dry-run', 'Do not execute any transactions')
			.option('--quiet', 'Do not print stdout', false)
			.action(async (...args) => {
				try {
					await connectBridge(...args);
				} catch (err) {
					console.error(red(err));
					console.log(err.stack);
					process.exitCode = 1;
				}
			}),
};<|MERGE_RESOLUTION|>--- conflicted
+++ resolved
@@ -344,11 +344,7 @@
 
 	const migratorName = useOvm ? 'DebtMigratorOnOptimism' : 'DebtMigratorOnEthereum';
 	const DebtMigrator = getContract({
-<<<<<<< HEAD
-		contract: relayName,
-=======
 		contract: migratorName,
->>>>>>> 180cf05e
 		getTarget,
 		getSource,
 		deploymentPath,
