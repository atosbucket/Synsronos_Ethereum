--- conflicted
+++ resolved
@@ -181,10 +181,7 @@
 					contractname: source,
 					// note: spelling mistake is on etherscan's side
 					constructorArguements: constructorArguments,
-<<<<<<< HEAD
-=======
 					// if ovm remove the +commit... info
->>>>>>> 844967f4
 					compilerversion: solcVersion,
 					optimizationUsed: 1,
 					runs,
@@ -274,9 +271,5 @@
 			)
 			.option('-n, --network <value>', 'The network to run off.', x => x.toLowerCase(), 'kovan')
 			.option('-z, --use-ovm', 'Target deployment for the OVM (Optimism).')
-<<<<<<< HEAD
-=======
-
->>>>>>> 844967f4
 			.action(verify),
 };