--- conflicted
+++ resolved
@@ -177,11 +177,7 @@
 		});
 	}
 
-<<<<<<< HEAD
-	const actionName = `Migration_${releaseName}.migrate(${ownerAddress})`;
-=======
 	const actionName = `Migration_${releaseName}.migrate()`;
->>>>>>> b8807889
 	const txn = await deployedContract.populateTransaction.migrate();
 
 	const ownerAction = {
