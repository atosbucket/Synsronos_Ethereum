--- conflicted
+++ resolved
@@ -40,11 +40,7 @@
 	useOvm,
 	useFork,
 	providerUrl,
-<<<<<<< HEAD
-	isTest,
-=======
 	isTest = false,
->>>>>>> a61154c3
 	skipAcceptance = false,
 	throwOnNotNominatedOwner = false,
 }) => {
