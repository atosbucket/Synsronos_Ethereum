'use strict';

const fs = require('fs');
const path = require('path');
const ethers = require('ethers');
const { gray, yellow, red, cyan } = require('chalk');

const { loadCompiledFiles } = require('../solidity');
const Deployer = require('../Deployer');

const {
	toBytes32,
	constants: { CONFIG_FILENAME, COMPILED_FOLDER, DEPLOYMENT_FILENAME, BUILD_FOLDER, ZERO_ADDRESS },
	wrap,
} = require('../../..');

const {
	ensureNetwork,
	ensureDeploymentPath,
	getDeploymentPathForNetwork,
	loadAndCheckRequiredSources,
	loadConnections,
	confirmAction,
	stringify,
<<<<<<< HEAD
=======
	assignGasOptions,
>>>>>>> 844967f4
} = require('../util');
const { performTransactionalStep } = require('../command-utils/transact');

const DEFAULTS = {
	buildPath: path.join(__dirname, '..', '..', '..', BUILD_FOLDER),
	priorityGasPrice: '1',
};

const replaceSynths = async ({
	network,
	buildPath = DEFAULTS.buildPath,
	deploymentPath,
	maxFeePerGas,
	maxPriorityFeePerGas = DEFAULTS.priorityGasPrice,
	subclass,
	synthsToReplace,
	privateKey,
	yes,
}) => {
	ensureNetwork(network);
	deploymentPath = deploymentPath || getDeploymentPathForNetwork({ network });
	ensureDeploymentPath(deploymentPath);

	const { getTarget } = wrap({ network, fs, path });

	const {
		configFile,
		synths,
		synthsFile,
		deployment,
		deploymentFile,
	} = loadAndCheckRequiredSources({
		deploymentPath,
		network,
	});

	if (synthsToReplace.length < 1) {
		console.log(yellow('No synths provided. Please use --synths-to-replace option'));
		return;
	}

	if (!subclass) {
		console.log(yellow('Please provide a valid Synth subclass'));
		return;
	}

	// now check the subclass is valud
	const compiledSourcePath = path.join(buildPath, COMPILED_FOLDER);
	const foundSourceFileForSubclass = fs
		.readdirSync(compiledSourcePath)
		.filter(name => /^.+\.json$/.test(name))
		.find(entry => new RegExp(`^${subclass}.json$`).test(entry));

	if (!foundSourceFileForSubclass) {
		console.log(
			yellow(`Cannot find a source file called: ${subclass}.json. Please check the name`)
		);
		return;
	}

	// sanity-check the synth list
	for (const synth of synthsToReplace) {
		if (synths.filter(({ name }) => name === synth).length < 1) {
			console.error(red(`Synth ${synth} not found!`));
			process.exitCode = 1;
			return;
		} else if (['sUSD'].indexOf(synth) >= 0) {
			console.error(red(`Synth ${synth} cannot be replaced`));
			process.exitCode = 1;
			return;
		}
	}

	const { providerUrl, privateKey: envPrivateKey, explorerLinkPrefix } = loadConnections({
		network,
	});

	// allow local deployments to use the private key passed as a CLI option
	if (network !== 'local' || !privateKey) {
		privateKey = envPrivateKey;
	}

	console.log(gray('Loading the compiled contracts locally...'));
	const { compiled } = loadCompiledFiles({ buildPath });

	const deployer = new Deployer({
		compiled,
		config: {},
		configFile,
		deployment,
		deploymentFile,
		maxFeePerGas,
		maxPriorityFeePerGas,
		network,
		privateKey,
		providerUrl,
		dryRun: false,
	});

	// TODO - this should be fixed in Deployer
	deployer.deployedContracts.SafeDecimalMath = {
		address: getTarget({ contract: 'SafeDecimalMath' }).address,
	};

	const { account, signer } = deployer;
	const provider = deployer.provider;

	console.log(gray(`Using account with public key ${account}`));
	console.log(gray(`Using max base fee of ${maxFeePerGas} GWEI`));

	const currentGasPrice = await provider.getGasPrice();
	console.log(
		gray(`Current gas price is approx: ${ethers.utils.formatUnits(currentGasPrice, 'gwei')} GWEI`)
	);

	// convert the list of synths into a list of deployed contracts
	const deployedSynths = synthsToReplace.map(currencyKey => {
		const { address: synthAddress, source: synthSource } = deployment.targets[
			`Synth${currencyKey}`
		];
		const { address: proxyAddress, source: proxySource } = deployment.targets[
			`Proxy${currencyKey}`
		];
		const { address: tokenStateAddress, source: tokenStateSource } = deployment.targets[
			`TokenState${currencyKey}`
		];

		const { abi: synthABI } = deployment.sources[synthSource];
		const { abi: tokenStateABI } = deployment.sources[tokenStateSource];
		const { abi: proxyABI } = deployment.sources[proxySource];

		const Synth = new ethers.Contract(synthAddress, synthABI, provider);
		const TokenState = new ethers.Contract(tokenStateAddress, tokenStateABI, provider);
		const Proxy = new ethers.Contract(proxyAddress, proxyABI, provider);

		return {
			Synth,
			TokenState,
			Proxy,
			currencyKey,
			synthAddress,
		};
	});

	const totalSupplies = {};
	try {
		const totalSupplyList = await Promise.all(
			deployedSynths.map(({ Synth }) => Synth.totalSupply())
		);
		totalSupplyList.forEach(
			(supply, i) => (totalSupplies[synthsToReplace[i]] = totalSupplyList[i])
		);
	} catch (err) {
		console.error(
			red(
				'Cannot connect to existing contracts. Please double check the deploymentPath is correct for the network allocated'
			)
		);
		process.exitCode = 1;
		return;
	}
	if (!yes) {
		try {
			await confirmAction(
				cyan(
					`${yellow(
						'⚠ WARNING'
					)}: This action will replace the following synths into ${subclass} on ${network}:\n- ${synthsToReplace
						.map(
							synth =>
								synth + ' (totalSupply of: ' + ethers.utils.formatEther(totalSupplies[synth]) + ')'
						)
						.join('\n- ')}`
				) + '\nDo you want to continue? (y/n) '
			);
		} catch (err) {
			console.log(gray('Operation cancelled'));
			return;
		}
	}

	const { address: issuerAddress, source } = deployment.targets['Issuer'];
	const { abi: issuerABI } = deployment.sources[source];
	const Issuer = new ethers.Contract(issuerAddress, issuerABI, provider);

	const resolverAddress = await Issuer.resolver();
	const updatedSynths = JSON.parse(fs.readFileSync(synthsFile));

	const runStep = async opts =>
		performTransactionalStep({
			...opts,
<<<<<<< HEAD
			signer,
			gasLimit: methodCallGasLimit,
			gasPrice,
=======
			deployer,
			signer,
>>>>>>> 844967f4
			explorerLinkPrefix,
		});

	for (const { currencyKey, Synth, Proxy, TokenState } of deployedSynths) {
		const currencyKeyInBytes = toBytes32(currencyKey);
		const synthContractName = `Synth${currencyKey}`;

		// STEPS
		// 1. set old ExternTokenState.setTotalSupply(0) // owner
		await runStep({
			contract: synthContractName,
			target: Synth,
			read: 'totalSupply',
			expected: input => input === '0',
			write: 'setTotalSupply',
			writeArg: '0',
		});

		// 2. invoke Issuer.removeSynth(currencyKey) // owner
		await runStep({
			contract: 'Issuer',
			target: Issuer,
			read: 'synths',
			readArg: currencyKeyInBytes,
			expected: input => input === ZERO_ADDRESS,
			write: 'removeSynth',
			writeArg: currencyKeyInBytes,
		});

		// 3. use Deployer to deploy
		const replacementSynth = await deployer.deployContract({
			name: synthContractName,
			source: subclass,
			force: true,
			args: [
				Proxy.address,
				TokenState.address,
				`Synth ${currencyKey}`,
				currencyKey,
				account,
				currencyKeyInBytes,
				totalSupplies[currencyKey], // ensure new Synth gets totalSupply set from old Synth
				resolverAddress,
			],
		});

		// Ensure this new synth has its resolver cache set
<<<<<<< HEAD
		const tx = await replacementSynth.rebuildCache({
			gasLimit: Number(methodCallGasLimit),
			gasPrice: ethers.utils.parseUnits(gasPrice.toString(), 'gwei'),
=======
		const overrides = await assignGasOptions({
			tx: {},
			provider,
			maxFeePerGas,
			maxPriorityFeePerGas,
>>>>>>> 844967f4
		});
		await tx.wait();

		const tx = await replacementSynth.rebuildCache(overrides);
		await tx.wait();

		// 4. Issuer.addSynth(newone) // owner
		await runStep({
			contract: 'Issuer',
			target: Issuer,
			read: 'synths',
			readArg: currencyKeyInBytes,
			expected: input => input === replacementSynth.address,
			write: 'addSynth',
			writeArg: replacementSynth.address,
		});

		// 5. old TokenState.setAssociatedContract(newone) // owner
		await runStep({
			contract: `TokenState${currencyKey}`,
			target: TokenState,
			read: 'associatedContract',
			expected: input => input === replacementSynth.address,
			write: 'setAssociatedContract',
			writeArg: replacementSynth.address,
		});

		// 6. old Proxy.setTarget(newone) // owner
		await runStep({
			contract: `Proxy${currencyKey}`,
			target: Proxy,
			read: 'target',
			expected: input => input === replacementSynth.address,
			write: 'setTarget',
			writeArg: replacementSynth.address,
		});

		// Update the synths.json file
		const synthToUpdateInJSON = updatedSynths.find(({ name }) => name === currencyKey);
		synthToUpdateInJSON.subclass = subclass;
		fs.writeFileSync(synthsFile, stringify(updatedSynths));
	}
};

module.exports = {
	replaceSynths,
	cmd: program =>
		program
			.command('replace-synths')
			.description('Replaces a number of existing synths with a subclass')
			.option(
				'-b, --build-path [value]',
				'Path to a folder hosting compiled files from the "build" step in this script',
				DEFAULTS.buildPath
			)
			.option(
				'-d, --deployment-path <value>',
				`Path to a folder that has your input configuration file ${CONFIG_FILENAME} and where your ${DEPLOYMENT_FILENAME} files will go`
			)
			.option('-g, --max-fee-per-gas <value>', 'Maximum base gas fee price in GWEI')
			.option(
				'--max-priority-fee-per-gas <value>',
				'Priority gas fee price in GWEI',
				DEFAULTS.priorityGasPrice
			)
			.option('-n, --network <value>', 'The network to run off.', x => x.toLowerCase(), 'kovan')
			.option(
				'-s, --synths-to-replace <value>',
				'The list of synths to replace',
				(val, memo) => {
					memo.push(val);
					return memo;
				},
				[]
			)
			.option('-u, --subclass <value>', 'Subclass to switch into')
			.option(
				'-v, --private-key [value]',
				'The private key to transact with (only works in local mode, otherwise set in .env).'
			)
			.option('-x, --max-supply-to-purge-in-usd [value]', 'For PurgeableSynth, max supply', 1000)
			.option('-y, --yes', 'Dont prompt, just reply yes.')
			.action(replaceSynths),
};<|MERGE_RESOLUTION|>--- conflicted
+++ resolved
@@ -22,10 +22,7 @@
 	loadConnections,
 	confirmAction,
 	stringify,
-<<<<<<< HEAD
-=======
 	assignGasOptions,
->>>>>>> 844967f4
 } = require('../util');
 const { performTransactionalStep } = require('../command-utils/transact');
 
@@ -217,14 +214,8 @@
 	const runStep = async opts =>
 		performTransactionalStep({
 			...opts,
-<<<<<<< HEAD
-			signer,
-			gasLimit: methodCallGasLimit,
-			gasPrice,
-=======
 			deployer,
 			signer,
->>>>>>> 844967f4
 			explorerLinkPrefix,
 		});
 
@@ -272,19 +263,12 @@
 		});
 
 		// Ensure this new synth has its resolver cache set
-<<<<<<< HEAD
-		const tx = await replacementSynth.rebuildCache({
-			gasLimit: Number(methodCallGasLimit),
-			gasPrice: ethers.utils.parseUnits(gasPrice.toString(), 'gwei'),
-=======
 		const overrides = await assignGasOptions({
 			tx: {},
 			provider,
 			maxFeePerGas,
 			maxPriorityFeePerGas,
->>>>>>> 844967f4
-		});
-		await tx.wait();
+		});
 
 		const tx = await replacementSynth.rebuildCache(overrides);
 		await tx.wait();
