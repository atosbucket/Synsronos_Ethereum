--- conflicted
+++ resolved
@@ -458,8 +458,6 @@
 		"category": "crypto",
 		"sign": "",
 		"description": "Synthetix Aggregator Debt Ratio"
-<<<<<<< HEAD
-=======
 	},
 	"OP": {
 		"asset": "OP",
@@ -472,6 +470,5 @@
 		"category": "crypto",
 		"sign": "Ɖ",
 		"description": "Dogecoin"
->>>>>>> abfb9d4a
 	}
 }