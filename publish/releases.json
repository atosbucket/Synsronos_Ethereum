--- conflicted
+++ resolved
@@ -656,16 +656,10 @@
 			"sip": 237,
 			"layer": "both",
 			"sources": {
-<<<<<<< HEAD
-				"base": ["Issuer", "Synthetix"],
-				"ovm": ["Issuer", "Synthetix"]
-			}
-=======
 				"base": ["Issuer", "Synthetix", "DebtMigratorOnEthereum"],
 				"ovm": ["Issuer", "Synthetix", "DebtMigratorOnOptimism"]
 			},
 			"released": "both"
->>>>>>> 7bce69d8
 		},
 		{
 			"sip": 238,
@@ -1608,12 +1602,8 @@
 				"major": 2,
 				"minor": 84
 			},
-<<<<<<< HEAD
-			"sips": [237]
-=======
 			"sips": [237],
 			"released": true
->>>>>>> 7bce69d8
 		},
 		{
 			"name": "Naos (Optimism)",
@@ -1622,12 +1612,8 @@
 				"major": 2,
 				"minor": 84
 			},
-<<<<<<< HEAD
-			"sips": [237]
-=======
 			"sips": [237],
 			"released": true
->>>>>>> 7bce69d8
 		}
 	]
 }