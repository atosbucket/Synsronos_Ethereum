--- conflicted
+++ resolved
@@ -298,10 +298,7 @@
 			"layer": "ovm",
 			"sources": [
 				"CollateralManager",
-<<<<<<< HEAD
-=======
 				"CollateralManagerState",
->>>>>>> aabb02d1
 				"CollateralShort",
 				"CollateralUtil",
 				"SynthsBTC",
@@ -309,12 +306,8 @@
 				"SynthsLINK",
 				"SynthsUSD",
 				"SystemSettings"
-<<<<<<< HEAD
-			]
-=======
 			],
 			"released": "ovm"
->>>>>>> aabb02d1
 		},
 		{
 			"sip": 136,
@@ -343,11 +336,7 @@
 		{
 			"sip": 142,
 			"layer": "both",
-<<<<<<< HEAD
-			"released": "base",
-=======
-			"released": "both",
->>>>>>> aabb02d1
+			"released": "both",
 			"sources": [
 				"DebtCache",
 				"FeePool",
