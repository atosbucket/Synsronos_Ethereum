--- conflicted
+++ resolved
@@ -643,12 +643,8 @@
 		{
 			"sip": 239,
 			"layer": "both",
-<<<<<<< HEAD
-			"sources": ["Synthetix"]
-=======
 			"sources": ["Synthetix"],
 			"released": "both"
->>>>>>> fd2ad5ff
 		}
 	],
 	"releases": [
@@ -1176,12 +1172,8 @@
 				"major": 2,
 				"minor": 70
 			},
-<<<<<<< HEAD
-			"sips": [239]
-=======
 			"sips": [239],
 			"released": true
->>>>>>> fd2ad5ff
 		},
 		{
 			"name": "Rasalhague (Optimism)",
@@ -1190,12 +1182,8 @@
 				"major": 2,
 				"minor": 70
 			},
-<<<<<<< HEAD
-			"sips": [239]
-=======
 			"sips": [239],
 			"released": true
->>>>>>> fd2ad5ff
 		},
 		{
 			"name": "Kochab",
