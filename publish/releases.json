--- conflicted
+++ resolved
@@ -643,12 +643,8 @@
 		{
 			"sip": 239,
 			"layer": "both",
-<<<<<<< HEAD
-			"sources": ["Synthetix"]
-=======
 			"sources": ["Synthetix"],
 			"released": "both"
->>>>>>> fd2ad5ff
 		}
 	],
 	"releases": [
