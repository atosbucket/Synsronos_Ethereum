{
	"sips": [
		{
			"sip": 60,
			"layer": "base",
			"released": "base",
			"sources": [
				"FeePool",
				"Issuer",
				"RewardEscrowV2",
				"Synthetix",
				"SystemSettings"
			]
		},
		{
			"sip": 63,
			"layer": "base",
			"released": "base",
			"sources": ["Exchanger", "Synthetix", "SystemSettings", "TradingRewards"]
		},
		{
			"sip": 64,
			"layer": "base",
			"released": "base",
			"sources": [
				"Exchanger",
				"ExchangeRates",
				"FeePool",
				"FlexibleStorage",
				"Issuer",
				"FeePool",
				"Liquidations",
				"SystemSettings"
			]
		},
		{
			"sip": 75,
			"layer": "base",
			"released": "base",
			"sources": ["ExchangeRates"]
		},
		{
			"sip": 76,
			"layer": "base",
			"released": "base",
			"sources": [
				"Exchanger",
				"ExchangeRates",
				"FeePool",
				"Issuer",
				"Liquidations",
				"Synthetix",
				"SystemSettings"
			]
		},
		{
			"sip": 78,
			"layer": "base",
			"released": "base",
			"sources": ["Exchanger", "ExchangeRates"]
		},
		{
			"sip": 83,
			"layer": "base",
			"released": "base",
			"sources": ["Exchanger", "ExchangeRates", "Issuer", "SystemSettings"]
		},
		{
			"sip": 85,
			"layer": "base",
			"released": "base",
			"sources": ["EtherCollateralsUSD", "FeePool", "Issuer", "SynthsUSD"]
		},
		{
			"sip": 86,
			"layer": "base",
			"released": "base",
			"sources": ["ExchangeRates"]
		},
		{
			"sip": 88,
			"layer": "base",
			"released": "base",
			"sources": ["ExchangeRates"]
		},
		{
			"sip": 89,
			"layer": "base",
			"released": "base",
			"sources": ["Exchanger", "Synthetix"]
		},
		{
			"sip": 91,
			"layer": "base",
			"released": "base",
			"sources": ["DebtCache", "Exchanger", "Issuer"]
		},
		{
			"sip": 92,
			"layer": "base",
			"released": "base",
			"sources": ["ExchangeRates"]
		},
		{
			"sip": 94,
			"layer": "base",
			"released": "base",
			"sources": ["Exchanger", "Synthetix"]
		},
		{
			"sip": 97,
			"layer": "base",
			"released": "base",
			"sources": [
				"CollateralErc20",
				"CollateralEth",
				"CollateralManager",
				"CollateralManagerState",
				"CollateralStateErc20",
				"CollateralStateEth",
				"DebtCache",
				"FeePool",
				"Issuer",
				"SynthsBTC",
				"SynthsETH",
				"SynthsUSD"
			]
		},
		{
			"sip": 98,
			"layer": "base",
			"released": "base",
			"sources": ["Exchanger"]
		},
		{
			"sip": 100,
			"layer": "base",
			"released": "base",
			"sources": [
				"AddressResolver",
				"BinaryOptionMarketFactory",
				"BinaryOptionMarketManager",
				"DebtCache",
				"ExchangeRates",
				"Exchanger",
				"FeePool",
				"Issuer",
				"Liquidations",
				"RewardEscrowV2",
				"SystemSettings",
				"Synthetix",
				"TradingRewards",
				"Synth(s|i).+"
			]
		},
		{
			"sip": 102,
			"layer": "both",
			"released": "both",
			"sources": {
				"base": ["SynthetixBridgeToOptimism"],
				"ovm": [
					"AddressResolver",
					"CollateralManager",
					"DappMaintenance",
					"DebtCache",
					"EscrowChecker",
					"EtherCollateral",
					"EtherCollateralsUSD",
					"Exchanger",
					"ExchangeRates",
					"ExchangeState",
					"FeePool",
					"FeePoolState",
					"FlexibleStorage",
					"Issuer",
					"Math",
					"ProxyERC20",
					"ProxyERC20sUSD",
					"ProxyFeePool",
					"ProxysUSD",
					"ProxySynthetix",
					"ReadProxyAddressResolver",
					"RewardEscrow",
					"RewardEscrowV2",
					"RewardsDistribution",
					"SafeDecimalMath",
					"Synthetix",
					"SynthetixBridgeToBase",
					"SynthetixEscrow",
					"SynthetixState",
					"SynthsUSD",
					"SynthUtil",
					"SystemSettings",
					"SystemStatus",
					"TokenStatesUSD",
					"TokenStateSynthetix",
					"TradingRewards"
				]
			}
		},
		{
			"sip": 103,
			"layer": "base",
			"released": "base",
			"sources": ["CollateralStateShort", "CollateralShort", "SynthsUSD"]
		},
		{
			"sip": 105,
			"layer": "base",
			"released": "base",
			"sources": [
				"CollateralErc20",
				"CollateralEth",
				"CollateralStateErc20",
				"CollateralStateEth",
				"CollateralStateShort",
				"CollateralShort"
			]
		},
		{
			"sip": 106,
			"layer": "ovm",
			"released": "ovm",
			"sources": ["FeePool", "FeePoolState", "SynthetixState"]
		},
		{
			"sip": 109,
			"layer": "both",
			"released": "both",
			"sources": ["Synthetix", "SystemStatus"]
		},
		{
			"sip": 112,
			"released": "base",
			"layer": "base",
			"sources": [
				"DebtCache",
				"EtherWrapper",
				"FeePool",
				"NativeEtherWrapper",
				"SynthsETH",
				"SynthsUSD",
				"SystemSettings"
			]
		},
		{
			"sip": 115,
			"layer": "base",
			"released": "base"
		},
		{
			"sip": 116,
			"layer": "both",
			"released": "both",
			"sources": {
				"base": ["SynthetixBridgeToOptimism", "SynthetixBridgeEscrow"],
				"ovm": [
					"DebtCache",
					"Exchanger",
					"Synthetix",
					"SynthetixBridgeToBase",
					"SystemStatus"
				]
			}
		},
		{
			"sip": 117,
			"layer": "ovm",
			"released": "ovm",
			"sources": ["DebtCache", "Exchanger", "Synthetix"]
		},
		{
			"sip": 118,
			"layer": "both",
			"released": "both",
			"sources": ["Exchanger"]
		},
		{
			"sip": 120,
			"layer": "base",
			"sources": ["Exchanger", "ExchangeRates", "Synthetix", "SystemSettings"],
			"released": "base"
		},
		{
			"sip": 121,
			"layer": "ovm",
			"released": "ovm",
			"sources": ["EtherWrapper", "Exchanger", "Synthetix", "SystemSettings"]
		},
		{
			"sip": 127,
			"layer": "base",
			"released": "base",
			"sources": ["Exchanger", "VirtualSynthMastercopy"]
		},
		{
			"sip": 128,
			"layer": "base",
			"released": "base"
		},
		{
			"sip": 135,
			"layer": "ovm",
			"sources": [
				"CollateralManager",
				"CollateralManagerState",
				"CollateralShort",
				"CollateralUtil",
				"SynthsBTC",
				"SynthsETH",
				"SynthsLINK",
				"SynthsUSD",
				"SystemSettings"
			],
			"released": "ovm"
		},
		{
			"sip": 136,
			"layer": "base",
			"released": "base",
			"sources": ["DebtCache", "Issuer"]
		},
		{
			"sip": 138,
			"layer": "both",
			"released": "both",
			"sources": ["Exchanger", "Synthetix"]
		},
		{
			"sip": 139,
			"layer": "base",
			"released": "base",
			"sources": ["Exchanger"]
		},
		{
			"sip": 140,
			"layer": "both",
			"released": "both",
			"sources": ["Synthetix"]
		},
		{
			"sip": 142,
			"layer": "both",
			"released": "both",
			"sources": [
				"DebtCache",
				"FeePool",
				"Issuer",
				"Synthetix",
				"SynthsETH",
				"SynthsUSD",
				"SynthsBTC"
			]
		},
		{
			"sip": 145,
			"layer": "base",
			"released": "base",
			"sources": ["DebtCache"]
		},
		{
			"sip": 167,
			"layer": "both",
			"sources": {
				"base": ["OwnerRelayOnEthereum", "SystemSettings"],
				"ovm": ["Issuer", "OwnerRelayOnOptimism", "SystemSettings"]
			},
			"released": "both"
		},
		{
			"sip": 158,
			"layer": "base",
			"released": "base"
		},
		{
			"sip": 169,
			"layer": "base",
			"released": "base"
		},
		{
			"sip": 170,
			"layer": "base",
			"released": "base"
		},
		{
			"sip": 174,
			"layer": "both",
			"released": "both",
			"sources": ["Exchanger", "Issuer", "SynthRedeemer"]
		},
		{
			"sip": 182,
			"layer": "both",
			"sources": [
				"DebtCache",
				"FeePool",
				"Issuer",
				"Synths.*",
				"SystemSettings",
				"WrapperFactory"
			],
			"released": "both"
		},
		{
			"sip": 184,
			"layer": "both",
			"sources": ["Exchanger", "ExchangeRates", "SystemSettings"],
			"released": "both"
		},
		{
			"sip": 185,
			"layer": "both",
<<<<<<< HEAD
			"sources": ["Synthetix", "FeePool", "Issuer", "SynthetixDebtShare"]
=======
			"sources": ["Synthetix", "FeePool", "Issuer", "SynthetixDebtShare"],
			"released": "both"
>>>>>>> a33d74d4
		},
		{
			"sip": 187,
			"layer": "both",
			"sources": ["DebtCache", "Issuer"],
			"released": "both"
		},
		{
			"sip": 188,
			"layer": "base",
			"sources": [],
			"released": "base"
		},
		{
			"sip": 192,
			"layer": "both",
			"sources": ["WrapperFactory"],
			"released": "both"
		},
		{
			"sip": 193,
			"layer": "both",
			"sources": ["SystemSettings", "SystemSettingsLib"],
			"released": "both"
		},
		{
			"sip": 194,
			"layer": "ovm",
			"sources": ["Synthetix"],
			"released": "ovm"
		},
		{
			"sip": 195,
			"layer": "ovm",
			"sources": ["CollateralEth"],
			"released": "ovm"
		},
		{
			"sip": 196,
			"layer": "both",
			"sources": ["ExchangeRates"],
			"released": "both"
		},
		{
			"sip": 200,
			"layer": "both",
			"sources": ["FeePool"],
			"released": "both"
		},
		{
			"sip": 209,
			"layer": "both",
			"sources": ["Exchanger"],
			"released": "both"
		}
	],
	"releases": [
		{
			"name": "Pollux",
			"released": true,
			"version": {
				"major": 2,
				"minor": 27
			},
			"sips": [63, 64, 75, 76, 78]
		},
		{
			"name": "Formalhaut",
			"released": true,
			"version": {
				"major": 2,
				"minor": 28
			},
			"sips": [85, 86]
		},
		{
			"name": "Deneb",
			"released": true,
			"version": {
				"major": 2,
				"minor": 30
			},
			"sips": [83, 84, 88]
		},
		{
			"name": "Mimosa",
			"released": true,
			"version": {
				"major": 2,
				"minor": 31
			},
			"sips": [89, 91, 92]
		},
		{
			"name": "Regulus",
			"released": true,
			"version": {
				"major": 2,
				"minor": 32
			},
			"sips": [94]
		},
		{
			"name": "Adhara",
			"released": true,
			"version": {
				"major": 2,
				"minor": 34
			},
			"sips": [98, 99]
		},
		{
			"name": "Shaula",
			"released": true,
			"version": {
				"major": 2,
				"minor": 35
			},
			"sips": [97, 100, 103]
		},
		{
			"name": "Castor",
			"released": true,
			"version": {
				"major": 2,
				"minor": 36
			},
			"sips": [60, 102, 105]
		},
		{
			"name": "Castor (Optimism)",
			"released": true,
			"ovm": true,
			"version": {
				"major": 2,
				"minor": 36
			},
			"sips": [102]
		},
		{
			"name": "Gacrux (Optimism)",
			"released": true,
			"ovm": true,
			"version": {
				"major": 2,
				"minor": 37
			},
			"sips": [106]
		},
		{
			"name": "Bellatrix",
			"released": true,
			"version": {
				"major": 2,
				"minor": 38
			},
			"sips": [109]
		},
		{
			"name": "Elnath",
			"released": true,
			"version": {
				"major": 2,
				"minor": 39
			},
			"sips": [110]
		},
		{
			"name": "L2 Phase 1 (Optimism Kovan)",
			"ovm": true,
			"released": true,
			"version": {
				"major": 2,
				"minor": 40
			},
			"sips": []
		},
		{
			"name": "Miaplacidus",
			"released": true,
			"version": {
				"major": 2,
				"minor": 41
			},
			"sips": [113]
		},
		{
			"name": "Alnilam",
			"released": true,
			"version": {
				"major": 2,
				"minor": 42
			},
			"sips": [107, 114, 126, 127]
		},
		{
			"name": "Regora",
			"released": true,
			"version": {
				"major": 2,
				"minor": 43
			},
			"sips": [115, 128]
		},
		{
			"name": "Alnair",
			"released": true,
			"version": {
				"major": 2,
				"minor": 44
			},
			"sips": [116]
		},
		{
			"name": "Alnair (Optimism)",
			"released": true,
			"ovm": true,
			"version": {
				"major": 2,
				"minor": 44
			},
			"sips": [109, 116, 117, 118]
		},
		{
			"name": "Alioth",
			"released": true,
			"version": {
				"major": 2,
				"minor": 45
			},
			"sips": [112, 136]
		},
		{
			"name": "Alnitak",
			"released": true,
			"version": {
				"major": 2,
				"minor": 46
			},
			"sips": [138, 139, 140, 151]
		},
		{
			"name": "Alnitak (Optimism)",
			"released": true,
			"version": {
				"major": 2,
				"minor": 46
			},
			"ovm": true,
			"sips": [138, 139, 140]
		},
		{
			"name": "Dubhe (Optimism)",
			"released": true,
			"version": {
				"major": 2,
				"minor": 47
			},
			"ovm": true,
			"sips": [121]
		},
		{
			"name": "Mirfak",
			"released": true,
			"version": {
				"major": 2,
				"minor": 48
			},
			"sips": [142, 145, 170, 174]
		},
		{
			"name": "Wezen",
			"released": true,
			"version": {
				"major": 2,
				"minor": 49
			},
			"sips": [158, 169]
		},
		{
			"name": "Sargas (Optimism)",
			"ovm": true,
			"released": true,
			"version": {
				"major": 2,
				"minor": 50
			},
			"sips": [135, 142, 174]
		},
		{
			"name": "Kaus",
			"released": true,
			"version": {
				"major": 2,
				"minor": 51
			},
			"sips": [187]
		},
		{
			"name": "Kaus (Optimism)",
			"ovm": true,
			"released": true,
			"version": {
				"major": 2,
				"minor": 51
			},
			"sips": [187]
		},
		{
			"name": "Avior (Optimism)",
			"ovm": true,
			"released": true,
			"version": {
				"major": 2,
				"minor": 52
			},
			"sips": [182]
		},
		{
			"name": "Alkaid",
			"released": true,
			"version": {
				"major": 2,
				"minor": 53
			},
			"sips": [120, 182]
		},
		{
			"name": "Menkalinan",
			"released": true,
			"version": {
				"major": 2,
				"minor": 54
			},
			"sips": [167]
		},
		{
			"name": "Menkalinan (Optimism)",
			"ovm": true,
			"released": true,
			"version": {
				"major": 2,
				"minor": 54
			},
			"sips": [167]
		},
		{
			"name": "Atria",
			"released": true,
			"version": {
				"major": 2,
				"minor": 55
			},
			"sips": [192]
		},
		{
			"name": "Atria (Optimism)",
			"ovm": true,
			"released": true,
			"version": {
				"major": 2,
				"minor": 55
			},
			"sips": [192]
		},
		{
			"name": "Alhena",
			"released": true,
			"version": {
				"major": 2,
				"minor": 56
			},
			"sips": [188]
		},
		{
			"name": "Alhena (Optimism)",
			"ovm": true,
			"released": true,
			"version": {
				"major": 2,
				"minor": 56
			},
			"sips": [194, 195]
		},
		{
			"name": "Peacock",
			"released": true,
			"version": {
				"major": 2,
				"minor": 57
			},
			"sips": [200]
		},
		{
			"name": "Peacock (Optimism)",
			"ovm": true,
			"released": true,
			"version": {
				"major": 2,
				"minor": 57
			},
			"sips": [200]
		},
		{
			"name": "Alsephina",
			"released": true,
			"version": {
				"major": 2,
				"minor": 58
			},
			"sips": [184, 193, 196]
		},
		{
			"name": "Alsephina (Optimism)",
			"ovm": true,
			"released": true,
			"version": {
				"major": 2,
				"minor": 58
			},
			"sips": [184, 193, 196]
		},
		{
			"name": "Mirzam",
			"released": true,
			"version": {
				"major": 2,
				"minor": 59
			},
			"sips": [209]
		},
		{
			"name": "Mirzam (Optimism)",
			"ovm": true,
			"released": true,
			"version": {
				"major": 2,
				"minor": 59
			},
			"sips": [209]
		},
		{
			"name": "Alphard",
			"released": true,
			"version": {
				"major": 2,
				"minor": 60
			},
			"sips": [185]
		},
		{
			"name": "Alphard (Optimism)",
			"ovm": true,
			"released": true,
			"version": {
				"major": 2,
				"minor": 60
			},
			"sips": [185]
		}
	]
}<|MERGE_RESOLUTION|>--- conflicted
+++ resolved
@@ -411,12 +411,8 @@
 		{
 			"sip": 185,
 			"layer": "both",
-<<<<<<< HEAD
-			"sources": ["Synthetix", "FeePool", "Issuer", "SynthetixDebtShare"]
-=======
 			"sources": ["Synthetix", "FeePool", "Issuer", "SynthetixDebtShare"],
 			"released": "both"
->>>>>>> a33d74d4
 		},
 		{
 			"sip": 187,
