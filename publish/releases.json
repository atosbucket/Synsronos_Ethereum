{
	"sips": [
		{
			"sip": 60,
			"layer": "base",
			"released": "base",
			"sources": [
				"FeePool",
				"Issuer",
				"RewardEscrowV2",
				"Synthetix",
				"SystemSettings"
			]
		},
		{
			"sip": 63,
			"layer": "base",
			"released": "base",
			"sources": ["Exchanger", "Synthetix", "SystemSettings", "TradingRewards"]
		},
		{
			"sip": 64,
			"layer": "base",
			"released": "base",
			"sources": [
				"Exchanger",
				"ExchangeRates",
				"FeePool",
				"FlexibleStorage",
				"Issuer",
				"FeePool",
				"Liquidations",
				"SystemSettings"
			]
		},
		{
			"sip": 75,
			"layer": "base",
			"released": "base",
			"sources": ["ExchangeRates"]
		},
		{
			"sip": 76,
			"layer": "base",
			"released": "base",
			"sources": [
				"Exchanger",
				"ExchangeRates",
				"FeePool",
				"Issuer",
				"Liquidations",
				"Synthetix",
				"SystemSettings"
			]
		},
		{
			"sip": 78,
			"layer": "base",
			"released": "base",
			"sources": ["Exchanger", "ExchangeRates"]
		},
		{
			"sip": 80,
			"layer": "both",
			"sources": {
				"base": [
					"Exchanger",
					"ExchangeRates",
					"ExchangeCircuitBreaker",
					"FeePool",
					"Issuer",
					"DebtCache",
					"Synth(s|i).+",
					"SignedSafeDecimalMath",
					"SystemStatus",
					"FuturesMarketManager"
				],
				"ovm": [
					"Exchanger",
					"ExchangeRates",
					"ExchangeCircuitBreaker",
					"FeePool",
					"Issuer",
					"DebtCache",
					"Synth(s|i).+",
					"SignedSafeDecimalMath",
					"SystemStatus",
					"FuturesMarket.+",
					"FuturesMarketManager",
					"FuturesMarketSettings",
					"FuturesMarketData"
				]
			},
			"released": "both"
		},
		{
			"sip": 83,
			"layer": "base",
			"released": "base",
			"sources": ["Exchanger", "ExchangeRates", "Issuer", "SystemSettings"]
		},
		{
			"sip": 85,
			"layer": "base",
			"released": "base",
			"sources": ["EtherCollateralsUSD", "FeePool", "Issuer", "SynthsUSD"]
		},
		{
			"sip": 86,
			"layer": "base",
			"released": "base",
			"sources": ["ExchangeRates"]
		},
		{
			"sip": 88,
			"layer": "base",
			"released": "base",
			"sources": ["ExchangeRates"]
		},
		{
			"sip": 89,
			"layer": "base",
			"released": "base",
			"sources": ["Exchanger", "Synthetix"]
		},
		{
			"sip": 91,
			"layer": "base",
			"released": "base",
			"sources": ["DebtCache", "Exchanger", "Issuer"]
		},
		{
			"sip": 92,
			"layer": "base",
			"released": "base",
			"sources": ["ExchangeRates"]
		},
		{
			"sip": 94,
			"layer": "base",
			"released": "base",
			"sources": ["Exchanger", "Synthetix"]
		},
		{
			"sip": 97,
			"layer": "base",
			"released": "base",
			"sources": [
				"CollateralErc20",
				"CollateralEth",
				"CollateralManager",
				"CollateralManagerState",
				"CollateralStateErc20",
				"CollateralStateEth",
				"DebtCache",
				"FeePool",
				"Issuer",
				"SynthsBTC",
				"SynthsETH",
				"SynthsUSD"
			]
		},
		{
			"sip": 98,
			"layer": "base",
			"released": "base",
			"sources": ["Exchanger"]
		},
		{
			"sip": 100,
			"layer": "base",
			"released": "base",
			"sources": [
				"AddressResolver",
				"BinaryOptionMarketFactory",
				"BinaryOptionMarketManager",
				"DebtCache",
				"ExchangeRates",
				"Exchanger",
				"FeePool",
				"Issuer",
				"Liquidations",
				"RewardEscrowV2",
				"SystemSettings",
				"Synthetix",
				"TradingRewards",
				"Synth(s|i).+"
			]
		},
		{
			"sip": 102,
			"layer": "both",
			"released": "both",
			"sources": {
				"base": ["SynthetixBridgeToOptimism"],
				"ovm": [
					"AddressResolver",
					"CollateralManager",
					"DappMaintenance",
					"DebtCache",
					"EscrowChecker",
					"EtherCollateral",
					"EtherCollateralsUSD",
					"Exchanger",
					"ExchangeRates",
					"ExchangeState",
					"FeePool",
					"FeePoolState",
					"FlexibleStorage",
					"Issuer",
					"Math",
					"ProxyERC20",
					"ProxyERC20sUSD",
					"ProxyFeePool",
					"ProxysUSD",
					"ProxySynthetix",
					"ReadProxyAddressResolver",
					"RewardEscrow",
					"RewardEscrowV2",
					"RewardsDistribution",
					"SafeDecimalMath",
					"Synthetix",
					"SynthetixBridgeToBase",
					"SynthetixEscrow",
					"SynthetixState",
					"SynthsUSD",
					"SynthUtil",
					"SystemSettings",
					"SystemStatus",
					"TokenStatesUSD",
					"TokenStateSynthetix",
					"TradingRewards"
				]
			}
		},
		{
			"sip": 103,
			"layer": "base",
			"released": "base",
			"sources": ["CollateralStateShort", "CollateralShort", "SynthsUSD"]
		},
		{
			"sip": 105,
			"layer": "base",
			"released": "base",
			"sources": [
				"CollateralErc20",
				"CollateralEth",
				"CollateralStateErc20",
				"CollateralStateEth",
				"CollateralStateShort",
				"CollateralShort"
			]
		},
		{
			"sip": 106,
			"layer": "ovm",
			"released": "ovm",
			"sources": ["FeePool", "FeePoolState", "SynthetixState"]
		},
		{
			"sip": 109,
			"layer": "both",
			"released": "both",
			"sources": ["Synthetix", "SystemStatus"]
		},
		{
			"sip": 112,
			"released": "base",
			"layer": "base",
			"sources": [
				"DebtCache",
				"EtherWrapper",
				"FeePool",
				"NativeEtherWrapper",
				"SynthsETH",
				"SynthsUSD",
				"SystemSettings"
			]
		},
		{
			"sip": 115,
			"layer": "base",
			"released": "base"
		},
		{
			"sip": 116,
			"layer": "both",
			"released": "both",
			"sources": {
				"base": ["SynthetixBridgeToOptimism", "SynthetixBridgeEscrow"],
				"ovm": [
					"DebtCache",
					"Exchanger",
					"Synthetix",
					"SynthetixBridgeToBase",
					"SystemStatus"
				]
			}
		},
		{
			"sip": 117,
			"layer": "ovm",
			"released": "ovm",
			"sources": ["DebtCache", "Exchanger", "Synthetix"]
		},
		{
			"sip": 118,
			"layer": "both",
			"released": "both",
			"sources": ["Exchanger"]
		},
		{
			"sip": 120,
			"layer": "base",
			"sources": ["Exchanger", "ExchangeRates", "Synthetix", "SystemSettings"],
			"released": "base"
		},
		{
			"sip": 121,
			"layer": "ovm",
			"released": "ovm",
			"sources": ["EtherWrapper", "Exchanger", "Synthetix", "SystemSettings"]
		},
		{
			"sip": 127,
			"layer": "base",
			"released": "base",
			"sources": ["Exchanger", "VirtualSynthMastercopy"]
		},
		{
			"sip": 128,
			"layer": "base",
			"released": "base"
		},
		{
			"sip": 135,
			"layer": "ovm",
			"sources": [
				"CollateralManager",
				"CollateralManagerState",
				"CollateralShort",
				"CollateralUtil",
				"SynthsBTC",
				"SynthsETH",
				"SynthsLINK",
				"SynthsUSD",
				"SystemSettings"
			],
			"released": "ovm"
		},
		{
			"sip": 136,
			"layer": "base",
			"released": "base",
			"sources": ["DebtCache", "Issuer"]
		},
		{
			"sip": 138,
			"layer": "both",
			"released": "both",
			"sources": ["Exchanger", "Synthetix"]
		},
		{
			"sip": 139,
			"layer": "base",
			"released": "base",
			"sources": ["Exchanger"]
		},
		{
			"sip": 140,
			"layer": "both",
			"released": "both",
			"sources": ["Synthetix"]
		},
		{
			"sip": 142,
			"layer": "both",
			"released": "both",
			"sources": [
				"DebtCache",
				"FeePool",
				"Issuer",
				"Synthetix",
				"SynthsETH",
				"SynthsUSD",
				"SynthsBTC"
			]
		},
		{
			"sip": 145,
			"layer": "base",
			"released": "base",
			"sources": ["DebtCache"]
		},
		{
			"sip": 148,
			"layer": "both",
			"sources": [
				"Issuer",
				"Liquidator",
				"LiquidatorRewards",
				"Synthetix",
				"SystemSettings",
				"SystemSettingsLib"
			],
			"released": "both"
		},
		{
			"sip": 167,
			"layer": "both",
			"sources": {
				"base": ["OwnerRelayOnEthereum", "SystemSettings"],
				"ovm": ["Issuer", "OwnerRelayOnOptimism", "SystemSettings"]
			},
			"released": "both"
		},
		{
			"sip": 158,
			"layer": "base",
			"released": "base"
		},
		{
			"sip": 165,
			"layer": "both",
			"sources": {
				"base": [
					"FeePool",
					"Issuer",
					"OneNetAggregatorIssuedSynths",
					"OneNetAggregatorDebtRatio",
					"SynthetixBridgeToOptimism",
					"SystemSettings"
				],
				"ovm": [
					"FeePool",
					"Issuer",
					"OneNetAggregatorIssuedSynths",
					"OneNetAggregatorDebtRatio",
					"SynthetixBridgeToBase",
					"SystemSettings"
				]
			},
			"released": "both"
		},
		{
			"sip": 169,
			"layer": "base",
			"released": "base"
		},
		{
			"sip": 170,
			"layer": "base",
			"released": "base"
		},
		{
			"sip": 174,
			"layer": "both",
			"released": "both",
			"sources": ["Exchanger", "Issuer", "SynthRedeemer"]
		},
		{
			"sip": 182,
			"layer": "both",
			"sources": [
				"DebtCache",
				"FeePool",
				"Issuer",
				"Synths.*",
				"SystemSettings",
				"WrapperFactory"
			],
			"released": "both"
		},
		{
			"sip": 184,
			"layer": "both",
			"sources": ["Exchanger", "ExchangeRates", "SystemSettings"],
			"released": "both"
		},
		{
			"sip": 185,
			"layer": "both",
			"sources": ["Synthetix", "FeePool", "Issuer", "SynthetixDebtShare"],
			"released": "both"
		},
		{
			"sip": 187,
			"layer": "both",
			"sources": ["DebtCache", "Issuer"],
			"released": "both"
		},
		{
			"sip": 188,
			"layer": "base",
			"sources": [],
			"released": "base"
		},
		{
			"sip": 192,
			"layer": "both",
			"sources": ["WrapperFactory"],
			"released": "both"
		},
		{
			"sip": 193,
			"layer": "both",
			"sources": ["SystemSettings", "SystemSettingsLib"],
			"released": "both"
		},
		{
			"sip": 194,
			"layer": "ovm",
			"sources": ["Synthetix"],
			"released": "ovm"
		},
		{
			"sip": 195,
			"layer": "ovm",
			"sources": ["CollateralEth"],
			"released": "ovm"
		},
		{
			"sip": 196,
			"layer": "both",
			"sources": ["ExchangeRates"],
			"released": "both"
		},
		{
			"sip": 198,
			"layer": "both",
			"sources": [
				"Synthetix",
				"Exchanger",
				"ExchangeRates",
				"SystemSettings",
				"SystemSettingsLib"
			],
			"released": "both"
		},
		{
			"sip": 199,
			"layer": "ovm",
			"sources": [],
			"released": "ovm"
		},
		{
			"sip": 200,
			"layer": "both",
			"sources": ["FeePool"],
			"released": "both"
		},
		{
			"sip": 202,
			"layer": "base",
			"sources": ["SupplySchedule", "Synthetix"],
			"released": "base"
		},
		{
			"sip": 205,
			"layer": "ovm",
			"sources": [],
			"released": "ovm"
		},
		{
			"sip": 209,
			"layer": "both",
			"sources": ["Exchanger"],
			"released": "both"
		},
		{
			"sip": 212,
			"layer": "ovm",
			"sources": []
		},
		{
			"sip": 213,
			"layer": "ovm",
			"sources": [],
			"released": "both"
		},
		{
			"sip": 216,
			"layer": "ovm",
			"sources": [],
			"released": "both"
		},
		{
			"sip": 217,
			"layer": "ovm",
			"sources": [],
			"released": "both"
		},
		{
			"sip": 219,
			"layer": "ovm",
			"sources": [],
			"released": "both"
		},
		{
			"sip": 220,
			"layer": "both",
			"sources": ["Issuer"],
			"released": "both"
		},
		{
			"sip": 222,
			"layer": "both",
			"sources": ["Exchanger"],
			"released": "both"
		},
		{
			"sip": 223,
			"layer": "ovm",
			"sources": [],
			"released": "both"
		},
		{
			"sip": 229,
			"layer": "both",
			"sources": {
				"base": [
					"SynthetixBridgeToOptimism",
					"Issuer",
					"SystemSettings",
					"SystemSettingsLib"
				],
				"ovm": [
					"SynthetixBridgeToBase",
					"Issuer",
					"SystemSettings",
					"SystemSettingsLib"
				]
			},
			"released": "both"
		},
		{
			"sip": 230,
			"layer": "both",
			"sources": ["CircuitBreaker", "ExchangeRates", "Exchanger", "Issuer"],
			"released": "both"
		},
		{
			"sip": 235,
			"layer": "both",
			"sources": ["Issuer"],
			"released": "both"
		},
		{
			"sip": 236,
			"layer": "both",
			"sources": ["Exchanger"],
			"released": "both"
		},
		{
			"sip": 238,
			"layer": "both",
			"sources": ["Synthetix", "Synths.*", "Issuer"],
			"released": "both"
		},
		{
			"sip": 239,
			"layer": "both",
			"sources": ["Synthetix"],
			"released": "both"
		},
		{
			"sip": 240,
			"layer": "both",
			"sources": ["Issuer"],
			"released": "both"
		},
		{
			"sip": 243,
			"layer": "base",
			"sources": ["OneNetAggregatorsDEFI"],
			"released": "base"
		},
		{
			"sip": 246,
			"layer": "ovm",
			"sources": ["CollateralShort", "Issuer"],
			"released": "ovm"
		},
		{
			"sip": 249,
			"layer": "ovm",
			"sources": [],
			"released": "both"
		},
		{
			"sip": 251,
			"layer": "both",
			"sources": ["Issuer", "SystemSettings", "SystemSettingsLib"],
			"released": "both"
		},
		{
			"sip": 252,
			"layer": "both",
			"sources": [
				"Issuer",
				"RewardEscrowV2",
				"Synthetix",
				"Liquidator",
				"RewardEscrowV2Storage"
			],
			"released": "both"
		},
		{
			"sip": 257,
			"layer": "both",
			"sources": ["ExchangeRates"],
			"released": "both"
		},
		{
			"sip": 258,
			"layer": "base",
			"sources": ["ExchangeRates"],
			"released": "base"
		},
		{
			"sip": 262,
			"layer": "ovm",
			"sources": [],
			"released": "both"
		},
		{
			"sip": 267,
			"layer": "both",
			"sources": [
				"DirectIntegrationManager",
				"Exchanger",
				"ExchangeSettlementLib",
				"ExchangeRates",
				"Issuer",
				"SystemSettings",
				"SystemSettingsLib"
			],
			"released": "both"
		},
		{
			"sip": 269,
			"layer": "ovm",
			"sources": [],
			"released": "both"
		},
		{
			"sip": 279,
			"layer": "both",
<<<<<<< HEAD
			"sources": []
=======
			"sources": [],
			"released": "both"
>>>>>>> fb02997e
		},
		{
			"sip": 280,
			"layer": "both",
			"sources": {
				"base": ["FuturesMarketManager"],
				"ovm": [
					"FuturesMarketManager",
					"PerpsV2MarketSettings",
					"PerpsV2MarketData",
					"PerpsV2ExchangeRate",
					"PerpsV2Proxy.+",
					"PerpsV2Market.+",
					"PerpsV2DelayedOrder.+",
					"PerpsV2OffchainDelayedOrder.+"
				]
<<<<<<< HEAD
			}
=======
			},
			"released": "both"
>>>>>>> fb02997e
		},
		{
			"sip": 281,
			"layer": "both",
<<<<<<< HEAD
			"sources": []
=======
			"sources": [],
			"released": "both"
>>>>>>> fb02997e
		},
		{
			"sip": 285,
			"layer": "both",
<<<<<<< HEAD
			"sources": []
=======
			"sources": [],
			"released": "both"
>>>>>>> fb02997e
		},
		{
			"sip": 299,
			"layer": "both",
			"sources": ["Synthetix", "Liquidator"],
			"released": "both"
		}
	],
	"releases": [
		{
			"name": "Pollux",
			"released": true,
			"version": {
				"major": 2,
				"minor": 27
			},
			"sips": [63, 64, 75, 76, 78]
		},
		{
			"name": "Formalhaut",
			"released": true,
			"version": {
				"major": 2,
				"minor": 28
			},
			"sips": [85, 86]
		},
		{
			"name": "Deneb",
			"released": true,
			"version": {
				"major": 2,
				"minor": 30
			},
			"sips": [83, 84, 88]
		},
		{
			"name": "Mimosa",
			"released": true,
			"version": {
				"major": 2,
				"minor": 31
			},
			"sips": [89, 91, 92]
		},
		{
			"name": "Regulus",
			"released": true,
			"version": {
				"major": 2,
				"minor": 32
			},
			"sips": [94]
		},
		{
			"name": "Adhara",
			"released": true,
			"version": {
				"major": 2,
				"minor": 34
			},
			"sips": [98, 99]
		},
		{
			"name": "Shaula",
			"released": true,
			"version": {
				"major": 2,
				"minor": 35
			},
			"sips": [97, 100, 103]
		},
		{
			"name": "Castor",
			"released": true,
			"version": {
				"major": 2,
				"minor": 36
			},
			"sips": [60, 102, 105]
		},
		{
			"name": "Castor (Optimism)",
			"released": true,
			"ovm": true,
			"version": {
				"major": 2,
				"minor": 36
			},
			"sips": [102]
		},
		{
			"name": "Gacrux (Optimism)",
			"released": true,
			"ovm": true,
			"version": {
				"major": 2,
				"minor": 37
			},
			"sips": [106]
		},
		{
			"name": "Bellatrix",
			"released": true,
			"version": {
				"major": 2,
				"minor": 38
			},
			"sips": [109]
		},
		{
			"name": "Elnath",
			"released": true,
			"version": {
				"major": 2,
				"minor": 39
			},
			"sips": [110]
		},
		{
			"name": "L2 Phase 1 (Optimism Kovan)",
			"ovm": true,
			"released": true,
			"version": {
				"major": 2,
				"minor": 40
			},
			"sips": []
		},
		{
			"name": "Miaplacidus",
			"released": true,
			"version": {
				"major": 2,
				"minor": 41
			},
			"sips": [113]
		},
		{
			"name": "Alnilam",
			"released": true,
			"version": {
				"major": 2,
				"minor": 42
			},
			"sips": [107, 114, 126, 127]
		},
		{
			"name": "Regora",
			"released": true,
			"version": {
				"major": 2,
				"minor": 43
			},
			"sips": [115, 128]
		},
		{
			"name": "Alnair",
			"released": true,
			"version": {
				"major": 2,
				"minor": 44
			},
			"sips": [116]
		},
		{
			"name": "Alnair (Optimism)",
			"released": true,
			"ovm": true,
			"version": {
				"major": 2,
				"minor": 44
			},
			"sips": [109, 116, 117, 118]
		},
		{
			"name": "Alioth",
			"released": true,
			"version": {
				"major": 2,
				"minor": 45
			},
			"sips": [112, 136]
		},
		{
			"name": "Alnitak",
			"released": true,
			"version": {
				"major": 2,
				"minor": 46
			},
			"sips": [138, 139, 140, 151]
		},
		{
			"name": "Alnitak (Optimism)",
			"released": true,
			"version": {
				"major": 2,
				"minor": 46
			},
			"ovm": true,
			"sips": [138, 139, 140]
		},
		{
			"name": "Dubhe (Optimism)",
			"released": true,
			"version": {
				"major": 2,
				"minor": 47
			},
			"ovm": true,
			"sips": [121]
		},
		{
			"name": "Mirfak",
			"released": true,
			"version": {
				"major": 2,
				"minor": 48
			},
			"sips": [142, 145, 170, 174]
		},
		{
			"name": "Wezen",
			"released": true,
			"version": {
				"major": 2,
				"minor": 49
			},
			"sips": [158, 169]
		},
		{
			"name": "Sargas (Optimism)",
			"ovm": true,
			"released": true,
			"version": {
				"major": 2,
				"minor": 50
			},
			"sips": [135, 142, 174]
		},
		{
			"name": "Kaus",
			"released": true,
			"version": {
				"major": 2,
				"minor": 51
			},
			"sips": [187]
		},
		{
			"name": "Kaus (Optimism)",
			"ovm": true,
			"released": true,
			"version": {
				"major": 2,
				"minor": 51
			},
			"sips": [187]
		},
		{
			"name": "Avior (Optimism)",
			"ovm": true,
			"released": true,
			"version": {
				"major": 2,
				"minor": 52
			},
			"sips": [182]
		},
		{
			"name": "Alkaid",
			"released": true,
			"version": {
				"major": 2,
				"minor": 53
			},
			"sips": [120, 182]
		},
		{
			"name": "Menkalinan",
			"released": true,
			"version": {
				"major": 2,
				"minor": 54
			},
			"sips": [167]
		},
		{
			"name": "Menkalinan (Optimism)",
			"ovm": true,
			"released": true,
			"version": {
				"major": 2,
				"minor": 54
			},
			"sips": [167]
		},
		{
			"name": "Atria",
			"released": true,
			"version": {
				"major": 2,
				"minor": 55
			},
			"sips": [192]
		},
		{
			"name": "Atria (Optimism)",
			"ovm": true,
			"released": true,
			"version": {
				"major": 2,
				"minor": 55
			},
			"sips": [192]
		},
		{
			"name": "Alhena",
			"released": true,
			"version": {
				"major": 2,
				"minor": 56
			},
			"sips": [188]
		},
		{
			"name": "Alhena (Optimism)",
			"ovm": true,
			"released": true,
			"version": {
				"major": 2,
				"minor": 56
			},
			"sips": [194, 195]
		},
		{
			"name": "Peacock",
			"released": true,
			"version": {
				"major": 2,
				"minor": 57
			},
			"sips": [200]
		},
		{
			"name": "Peacock (Optimism)",
			"ovm": true,
			"released": true,
			"version": {
				"major": 2,
				"minor": 57
			},
			"sips": [200]
		},
		{
			"name": "Alsephina",
			"released": true,
			"version": {
				"major": 2,
				"minor": 58
			},
			"sips": [184, 193, 196]
		},
		{
			"name": "Alsephina (Optimism)",
			"ovm": true,
			"released": true,
			"version": {
				"major": 2,
				"minor": 58
			},
			"sips": [184, 193, 196]
		},
		{
			"name": "Mirzam",
			"released": true,
			"version": {
				"major": 2,
				"minor": 59
			},
			"sips": [209]
		},
		{
			"name": "Mirzam (Optimism)",
			"ovm": true,
			"released": true,
			"version": {
				"major": 2,
				"minor": 59
			},
			"sips": [209]
		},
		{
			"name": "Alphard",
			"released": true,
			"version": {
				"major": 2,
				"minor": 60
			},
			"sips": [185]
		},
		{
			"name": "Alphard (Optimism)",
			"ovm": true,
			"released": true,
			"version": {
				"major": 2,
				"minor": 60
			},
			"sips": [185]
		},
		{
			"name": "Polaris (Optimism)",
			"ovm": true,
			"released": true,
			"version": {
				"major": 2,
				"minor": 61
			},
			"sips": [199]
		},
		{
			"name": "Hamal",
			"released": true,
			"version": {
				"major": 2,
				"minor": 62
			},
			"sips": [202]
		},
		{
			"name": "Algieba (Optimism)",
			"ovm": true,
			"released": true,
			"version": {
				"major": 2,
				"minor": 63
			},
			"sips": [205]
		},
		{
			"name": "Diphda",
			"released": true,
			"version": {
				"major": 2,
				"minor": 64
			},
			"sips": [80, 165]
		},
		{
			"name": "Diphda (Optimism)",
			"ovm": true,
			"released": true,
			"version": {
				"major": 2,
				"minor": 64
			},
			"sips": [80, 165, 213]
		},
		{
			"name": "Mizar",
			"released": true,
			"version": {
				"major": 2,
				"minor": 65
			},
			"sips": [220]
		},
		{
			"name": "Mizar (Optimism)",
			"ovm": true,
			"released": true,
			"version": {
				"major": 2,
				"minor": 65
			},
			"sips": [220]
		},
		{
			"name": "Nunki (Optimism)",
			"ovm": true,
			"released": true,
			"version": {
				"major": 2,
				"minor": 66
			},
			"sips": [217]
		},
		{
			"name": "Mirach",
			"version": {
				"major": 2,
				"minor": 68
			},
			"sips": [198, 222, 229],
			"released": true
		},
		{
			"name": "Mirach (Optimism)",
			"ovm": true,
			"version": {
				"major": 2,
				"minor": 68
			},
			"sips": [198, 216, 219, 222, 223, 229],
			"released": true
		},
		{
			"name": "Alpheratz",
			"version": {
				"major": 2,
				"minor": 69
			},
			"sips": [148, 236],
			"released": true
		},
		{
			"name": "Alpheratz (Optimism)",
			"ovm": true,
			"version": {
				"major": 2,
				"minor": 69
			},
			"sips": [148, 236],
			"released": true
		},
		{
			"name": "Rasalhague",
			"version": {
				"major": 2,
				"minor": 70
			},
			"sips": [239],
			"released": true
		},
		{
			"name": "Rasalhague (Optimism)",
			"ovm": true,
			"version": {
				"major": 2,
				"minor": 70
			},
			"sips": [239],
			"released": true
		},
		{
			"name": "Kochab (Optimism)",
			"ovm": true,
			"version": {
				"major": 2,
				"minor": 71
			},
			"sips": [246],
			"released": true
		},
		{
			"name": "Saiph",
			"version": {
				"major": 2,
				"minor": 72
			},
			"sips": [235, 238, 240],
			"released": true
		},
		{
			"name": "Saiph (Optimism)",
			"ovm": true,
			"version": {
				"major": 2,
				"minor": 72
			},
			"sips": [235, 238, 240],
			"released": true
		},
		{
			"name": "Denebola",
			"version": {
				"major": 2,
				"minor": 73
			},
			"sips": [243],
			"released": true
		},
		{
			"name": "Algol",
			"version": {
				"major": 2,
				"minor": 74
			},
			"sips": [251],
			"released": true
		},
		{
			"name": "Algol (Optimism)",
			"ovm": true,
			"version": {
				"major": 2,
				"minor": 74
			},
			"sips": [251],
			"released": true
		},
		{
			"name": "Tiaki",
			"version": {
				"major": 2,
				"minor": 75
			},
			"sips": [258],
			"released": true
		},
		{
			"name": "Muhlifain",
			"version": {
				"major": 2,
				"minor": 76
			},
			"sips": [230, 257],
			"released": true
		},
		{
			"name": "Muhlifain (Optimism)",
			"ovm": true,
			"version": {
				"major": 2,
				"minor": 76
			},
			"sips": [230, 249, 257, 262, 269],
			"released": true
		},
		{
			"name": "Aspidiske",
			"version": {
				"major": 2,
				"minor": 77
			},
			"sips": [252],
			"released": true
		},
		{
			"name": "Aspidiske (Optimism)",
			"ovm": true,
			"version": {
				"major": 2,
				"minor": 77
			},
			"sips": [252],
			"released": true
		},
		{
			"name": "Suhail",
			"version": {
				"major": 2,
				"minor": 78
			},
			"sips": [267],
			"released": true
		},
		{
			"name": "Suhail (Optimism)",
			"ovm": true,
			"version": {
				"major": 2,
				"minor": 78
			},
			"sips": [267],
			"released": true
		},
		{
			"name": "Alphecca",
			"version": {
				"major": 2,
				"minor": 79
			},
			"sips": [299],
			"released": true
		},
		{
			"name": "Alphecca (Optimism)",
			"ovm": true,
			"version": {
				"major": 2,
				"minor": 79
			},
			"sips": [299],
			"released": true
		},
		{
			"name": "Mintaka",
			"version": {
				"major": 2,
				"minor": 80
			},
<<<<<<< HEAD
			"sips": [279, 280, 281, 285]
=======
			"sips": [279, 280, 281, 285],
			"released": true
>>>>>>> fb02997e
		},
		{
			"name": "Mintaka (Optimism)",
			"ovm": true,
			"version": {
				"major": 2,
				"minor": 80
			},
<<<<<<< HEAD
			"sips": [279, 280, 281, 285]
=======
			"sips": [279, 280, 281, 285],
			"released": true
>>>>>>> fb02997e
		}
	]
}<|MERGE_RESOLUTION|>--- conflicted
+++ resolved
@@ -747,12 +747,8 @@
 		{
 			"sip": 279,
 			"layer": "both",
-<<<<<<< HEAD
-			"sources": []
-=======
 			"sources": [],
 			"released": "both"
->>>>>>> fb02997e
 		},
 		{
 			"sip": 280,
@@ -769,32 +765,20 @@
 					"PerpsV2DelayedOrder.+",
 					"PerpsV2OffchainDelayedOrder.+"
 				]
-<<<<<<< HEAD
-			}
-=======
-			},
-			"released": "both"
->>>>>>> fb02997e
+			},
+			"released": "both"
 		},
 		{
 			"sip": 281,
 			"layer": "both",
-<<<<<<< HEAD
-			"sources": []
-=======
 			"sources": [],
 			"released": "both"
->>>>>>> fb02997e
 		},
 		{
 			"sip": 285,
 			"layer": "both",
-<<<<<<< HEAD
-			"sources": []
-=======
 			"sources": [],
 			"released": "both"
->>>>>>> fb02997e
 		},
 		{
 			"sip": 299,
@@ -1489,12 +1473,8 @@
 				"major": 2,
 				"minor": 80
 			},
-<<<<<<< HEAD
-			"sips": [279, 280, 281, 285]
-=======
 			"sips": [279, 280, 281, 285],
 			"released": true
->>>>>>> fb02997e
 		},
 		{
 			"name": "Mintaka (Optimism)",
@@ -1503,12 +1483,8 @@
 				"major": 2,
 				"minor": 80
 			},
-<<<<<<< HEAD
-			"sips": [279, 280, 281, 285]
-=======
 			"sips": [279, 280, 281, 285],
 			"released": true
->>>>>>> fb02997e
 		}
 	]
 }