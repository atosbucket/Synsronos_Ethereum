{
	"sips": [
		{
			"sip": 60,
			"layer": "base",
			"released": "base",
			"sources": [
				"FeePool",
				"Issuer",
				"RewardEscrowV2",
				"Synthetix",
				"SystemSettings"
			]
		},
		{
			"sip": 63,
			"layer": "base",
			"released": "base",
			"sources": ["Exchanger", "Synthetix", "SystemSettings", "TradingRewards"]
		},
		{
			"sip": 64,
			"layer": "base",
			"released": "base",
			"sources": [
				"Exchanger",
				"ExchangeRates",
				"FeePool",
				"FlexibleStorage",
				"Issuer",
				"FeePool",
				"Liquidations",
				"SystemSettings"
			]
		},
		{
			"sip": 75,
			"layer": "base",
			"released": "base",
			"sources": ["ExchangeRates"]
		},
		{
			"sip": 76,
			"layer": "base",
			"released": "base",
			"sources": [
				"Exchanger",
				"ExchangeRates",
				"FeePool",
				"Issuer",
				"Liquidations",
				"Synthetix",
				"SystemSettings"
			]
		},
		{
			"sip": 78,
			"layer": "base",
			"released": "base",
			"sources": ["Exchanger", "ExchangeRates"]
		},
		{
			"sip": 80,
			"layer": "both",
			"sources": {
				"base": [
					"Exchanger",
					"ExchangeRates",
					"ExchangeCircuitBreaker",
					"FeePool",
					"Issuer",
					"DebtCache",
					"Synth(s|i).+",
					"SignedSafeDecimalMath",
					"SystemStatus",
					"FuturesMarketManager"
				],
				"ovm": [
					"Exchanger",
					"ExchangeRates",
					"ExchangeCircuitBreaker",
					"FeePool",
					"Issuer",
					"DebtCache",
					"Synth(s|i).+",
					"SignedSafeDecimalMath",
					"SystemStatus",
					"FuturesMarket.+",
					"FuturesMarketManager",
					"FuturesMarketSettings",
					"FuturesMarketData"
				]
			},
			"released": "both"
		},
		{
			"sip": 83,
			"layer": "base",
			"released": "base",
			"sources": ["Exchanger", "ExchangeRates", "Issuer", "SystemSettings"]
		},
		{
			"sip": 85,
			"layer": "base",
			"released": "base",
			"sources": ["EtherCollateralsUSD", "FeePool", "Issuer", "SynthsUSD"]
		},
		{
			"sip": 86,
			"layer": "base",
			"released": "base",
			"sources": ["ExchangeRates"]
		},
		{
			"sip": 88,
			"layer": "base",
			"released": "base",
			"sources": ["ExchangeRates"]
		},
		{
			"sip": 89,
			"layer": "base",
			"released": "base",
			"sources": ["Exchanger", "Synthetix"]
		},
		{
			"sip": 91,
			"layer": "base",
			"released": "base",
			"sources": ["DebtCache", "Exchanger", "Issuer"]
		},
		{
			"sip": 92,
			"layer": "base",
			"released": "base",
			"sources": ["ExchangeRates"]
		},
		{
			"sip": 94,
			"layer": "base",
			"released": "base",
			"sources": ["Exchanger", "Synthetix"]
		},
		{
			"sip": 97,
			"layer": "base",
			"released": "base",
			"sources": [
				"CollateralErc20",
				"CollateralEth",
				"CollateralManager",
				"CollateralManagerState",
				"CollateralStateErc20",
				"CollateralStateEth",
				"DebtCache",
				"FeePool",
				"Issuer",
				"SynthsBTC",
				"SynthsETH",
				"SynthsUSD"
			]
		},
		{
			"sip": 98,
			"layer": "base",
			"released": "base",
			"sources": ["Exchanger"]
		},
		{
			"sip": 100,
			"layer": "base",
			"released": "base",
			"sources": [
				"AddressResolver",
				"BinaryOptionMarketFactory",
				"BinaryOptionMarketManager",
				"DebtCache",
				"ExchangeRates",
				"Exchanger",
				"FeePool",
				"Issuer",
				"Liquidations",
				"RewardEscrowV2",
				"SystemSettings",
				"Synthetix",
				"TradingRewards",
				"Synth(s|i).+"
			]
		},
		{
			"sip": 102,
			"layer": "both",
			"released": "both",
			"sources": {
				"base": ["SynthetixBridgeToOptimism"],
				"ovm": [
					"AddressResolver",
					"CollateralManager",
					"DappMaintenance",
					"DebtCache",
					"EscrowChecker",
					"EtherCollateral",
					"EtherCollateralsUSD",
					"Exchanger",
					"ExchangeRates",
					"ExchangeState",
					"FeePool",
					"FeePoolState",
					"FlexibleStorage",
					"Issuer",
					"Math",
					"ProxyERC20",
					"ProxyERC20sUSD",
					"ProxyFeePool",
					"ProxysUSD",
					"ProxySynthetix",
					"ReadProxyAddressResolver",
					"RewardEscrow",
					"RewardEscrowV2",
					"RewardsDistribution",
					"SafeDecimalMath",
					"Synthetix",
					"SynthetixBridgeToBase",
					"SynthetixEscrow",
					"SynthetixState",
					"SynthsUSD",
					"SynthUtil",
					"SystemSettings",
					"SystemStatus",
					"TokenStatesUSD",
					"TokenStateSynthetix",
					"TradingRewards"
				]
			}
		},
		{
			"sip": 103,
			"layer": "base",
			"released": "base",
			"sources": ["CollateralStateShort", "CollateralShort", "SynthsUSD"]
		},
		{
			"sip": 105,
			"layer": "base",
			"released": "base",
			"sources": [
				"CollateralErc20",
				"CollateralEth",
				"CollateralStateErc20",
				"CollateralStateEth",
				"CollateralStateShort",
				"CollateralShort"
			]
		},
		{
			"sip": 106,
			"layer": "ovm",
			"released": "ovm",
			"sources": ["FeePool", "FeePoolState", "SynthetixState"]
		},
		{
			"sip": 109,
			"layer": "both",
			"released": "both",
			"sources": ["Synthetix", "SystemStatus"]
		},
		{
			"sip": 112,
			"released": "base",
			"layer": "base",
			"sources": [
				"DebtCache",
				"EtherWrapper",
				"FeePool",
				"NativeEtherWrapper",
				"SynthsETH",
				"SynthsUSD",
				"SystemSettings"
			]
		},
		{
			"sip": 115,
			"layer": "base",
			"released": "base"
		},
		{
			"sip": 116,
			"layer": "both",
			"released": "both",
			"sources": {
				"base": ["SynthetixBridgeToOptimism", "SynthetixBridgeEscrow"],
				"ovm": [
					"DebtCache",
					"Exchanger",
					"Synthetix",
					"SynthetixBridgeToBase",
					"SystemStatus"
				]
			}
		},
		{
			"sip": 117,
			"layer": "ovm",
			"released": "ovm",
			"sources": ["DebtCache", "Exchanger", "Synthetix"]
		},
		{
			"sip": 118,
			"layer": "both",
			"released": "both",
			"sources": ["Exchanger"]
		},
		{
			"sip": 120,
			"layer": "base",
			"sources": ["Exchanger", "ExchangeRates", "Synthetix", "SystemSettings"],
			"released": "base"
		},
		{
			"sip": 121,
			"layer": "ovm",
			"released": "ovm",
			"sources": ["EtherWrapper", "Exchanger", "Synthetix", "SystemSettings"]
		},
		{
			"sip": 127,
			"layer": "base",
			"released": "base",
			"sources": ["Exchanger", "VirtualSynthMastercopy"]
		},
		{
			"sip": 128,
			"layer": "base",
			"released": "base"
		},
		{
			"sip": 135,
			"layer": "ovm",
			"sources": [
				"CollateralManager",
				"CollateralManagerState",
				"CollateralShort",
				"CollateralUtil",
				"SynthsBTC",
				"SynthsETH",
				"SynthsLINK",
				"SynthsUSD",
				"SystemSettings"
			],
			"released": "ovm"
		},
		{
			"sip": 136,
			"layer": "base",
			"released": "base",
			"sources": ["DebtCache", "Issuer"]
		},
		{
			"sip": 138,
			"layer": "both",
			"released": "both",
			"sources": ["Exchanger", "Synthetix"]
		},
		{
			"sip": 139,
			"layer": "base",
			"released": "base",
			"sources": ["Exchanger"]
		},
		{
			"sip": 140,
			"layer": "both",
			"released": "both",
			"sources": ["Synthetix"]
		},
		{
			"sip": 142,
			"layer": "both",
			"released": "both",
			"sources": [
				"DebtCache",
				"FeePool",
				"Issuer",
				"Synthetix",
				"SynthsETH",
				"SynthsUSD",
				"SynthsBTC"
			]
		},
		{
			"sip": 145,
			"layer": "base",
			"released": "base",
			"sources": ["DebtCache"]
		},
		{
			"sip": 148,
			"layer": "both",
			"sources": [
				"Issuer",
				"Liquidator",
				"LiquidatorRewards",
				"Synthetix",
				"SystemSettings",
				"SystemSettingsLib"
			],
			"released": "both"
		},
		{
			"sip": 167,
			"layer": "both",
			"sources": {
				"base": ["OwnerRelayOnEthereum", "SystemSettings"],
				"ovm": ["Issuer", "OwnerRelayOnOptimism", "SystemSettings"]
			},
			"released": "both"
		},
		{
			"sip": 158,
			"layer": "base",
			"released": "base"
		},
		{
			"sip": 165,
			"layer": "both",
			"sources": {
				"base": [
					"FeePool",
					"Issuer",
					"OneNetAggregatorIssuedSynths",
					"OneNetAggregatorDebtRatio",
					"SynthetixBridgeToOptimism",
					"SystemSettings"
				],
				"ovm": [
					"FeePool",
					"Issuer",
					"OneNetAggregatorIssuedSynths",
					"OneNetAggregatorDebtRatio",
					"SynthetixBridgeToBase",
					"SystemSettings"
				]
			},
			"released": "both"
		},
		{
			"sip": 169,
			"layer": "base",
			"released": "base"
		},
		{
			"sip": 170,
			"layer": "base",
			"released": "base"
		},
		{
			"sip": 174,
			"layer": "both",
			"released": "both",
			"sources": ["Exchanger", "Issuer", "SynthRedeemer"]
		},
		{
			"sip": 182,
			"layer": "both",
			"sources": [
				"DebtCache",
				"FeePool",
				"Issuer",
				"Synths.*",
				"SystemSettings",
				"WrapperFactory"
			],
			"released": "both"
		},
		{
			"sip": 184,
			"layer": "both",
			"sources": ["Exchanger", "ExchangeRates", "SystemSettings"],
			"released": "both"
		},
		{
			"sip": 185,
			"layer": "both",
			"sources": ["Synthetix", "FeePool", "Issuer", "SynthetixDebtShare"],
			"released": "both"
		},
		{
			"sip": 187,
			"layer": "both",
			"sources": ["DebtCache", "Issuer"],
			"released": "both"
		},
		{
			"sip": 188,
			"layer": "base",
			"sources": [],
			"released": "base"
		},
		{
			"sip": 192,
			"layer": "both",
			"sources": ["WrapperFactory"],
			"released": "both"
		},
		{
			"sip": 193,
			"layer": "both",
			"sources": ["SystemSettings", "SystemSettingsLib"],
			"released": "both"
		},
		{
			"sip": 194,
			"layer": "ovm",
			"sources": ["Synthetix"],
			"released": "ovm"
		},
		{
			"sip": 195,
			"layer": "ovm",
			"sources": ["CollateralEth"],
			"released": "ovm"
		},
		{
			"sip": 196,
			"layer": "both",
			"sources": ["ExchangeRates"],
			"released": "both"
		},
		{
			"sip": 198,
			"layer": "both",
			"sources": [
				"Synthetix",
				"Exchanger",
				"ExchangeRates",
				"SystemSettings",
				"SystemSettingsLib"
			],
			"released": "both"
		},
		{
			"sip": 199,
			"layer": "ovm",
			"sources": [],
			"released": "ovm"
		},
		{
			"sip": 200,
			"layer": "both",
			"sources": ["FeePool"],
			"released": "both"
		},
		{
			"sip": 202,
			"layer": "base",
			"sources": ["SupplySchedule", "Synthetix"],
			"released": "base"
		},
		{
			"sip": 205,
			"layer": "ovm",
			"sources": [],
			"released": "ovm"
		},
		{
			"sip": 209,
			"layer": "both",
			"sources": ["Exchanger"],
			"released": "both"
		},
		{
			"sip": 212,
			"layer": "ovm",
			"sources": []
		},
		{
			"sip": 213,
			"layer": "ovm",
			"sources": [],
			"released": "both"
		},
		{
			"sip": 216,
			"layer": "ovm",
			"sources": [],
			"released": "both"
		},
		{
			"sip": 217,
			"layer": "ovm",
			"sources": [],
			"released": "both"
		},
		{
			"sip": 219,
			"layer": "ovm",
			"sources": [],
			"released": "both"
		},
		{
			"sip": 220,
			"layer": "both",
			"sources": ["Issuer"],
			"released": "both"
		},
		{
			"sip": 222,
			"layer": "both",
			"sources": ["Exchanger"],
			"released": "both"
		},
		{
			"sip": 223,
			"layer": "ovm",
			"sources": [],
			"released": "both"
		},
		{
			"sip": 229,
			"layer": "both",
			"sources": {
				"base": [
					"SynthetixBridgeToOptimism",
					"Issuer",
					"SystemSettings",
					"SystemSettingsLib"
				],
				"ovm": [
					"SynthetixBridgeToBase",
					"Issuer",
					"SystemSettings",
					"SystemSettingsLib"
				]
			},
			"released": "both"
		},
		{
			"sip": 230,
			"layer": "both",
			"sources": ["CircuitBreaker", "ExchangeRates", "Exchanger", "Issuer"],
			"released": "both"
		},
		{
			"sip": 235,
			"layer": "both",
			"sources": ["Issuer"],
			"released": "both"
		},
		{
			"sip": 236,
			"layer": "both",
			"sources": ["Exchanger"],
			"released": "both"
		},
		{
			"sip": 238,
			"layer": "both",
			"sources": ["Synthetix", "Synths.*", "Issuer"],
			"released": "both"
		},
		{
			"sip": 239,
			"layer": "both",
			"sources": ["Synthetix"],
			"released": "both"
		},
		{
			"sip": 240,
			"layer": "both",
			"sources": ["Issuer"],
			"released": "both"
		},
		{
			"sip": 243,
			"layer": "base",
			"sources": ["OneNetAggregatorsDEFI"],
			"released": "base"
		},
		{
			"sip": 246,
			"layer": "ovm",
			"sources": ["CollateralShort", "Issuer"],
			"released": "ovm"
		},
		{
			"sip": 249,
			"layer": "ovm",
			"sources": [],
			"released": "both"
		},
		{
			"sip": 251,
			"layer": "both",
			"sources": ["Issuer", "SystemSettings", "SystemSettingsLib"],
			"released": "both"
		},
		{
			"sip": 252,
			"layer": "both",
			"sources": [
				"Issuer",
				"RewardEscrowV2",
				"Synthetix",
				"Liquidator",
				"RewardEscrowV2Storage"
			],
			"released": "both"
		},
		{
			"sip": 257,
			"layer": "both",
			"sources": ["ExchangeRates"],
			"released": "both"
		},
		{
			"sip": 258,
			"layer": "base",
			"sources": ["ExchangeRates"],
			"released": "base"
		},
		{
			"sip": 262,
			"layer": "ovm",
			"sources": [],
			"released": "both"
		},
		{
			"sip": 267,
			"layer": "both",
			"sources": [
				"DirectIntegrationManager",
				"Exchanger",
				"ExchangeSettlementLib",
				"ExchangeRates",
				"Issuer",
				"SystemSettings",
				"SystemSettingsLib"
			],
			"released": "both"
		},
		{
			"sip": 269,
			"layer": "ovm",
			"sources": [],
			"released": "both"
		},
		{
			"sip": 299,
			"layer": "both",
<<<<<<< HEAD
			"sources": ["Synthetix", "Liquidator"]
=======
			"sources": ["Synthetix", "Liquidator"],
			"released": "both"
>>>>>>> b18d9528
		}
	],
	"releases": [
		{
			"name": "Pollux",
			"released": true,
			"version": {
				"major": 2,
				"minor": 27
			},
			"sips": [63, 64, 75, 76, 78]
		},
		{
			"name": "Formalhaut",
			"released": true,
			"version": {
				"major": 2,
				"minor": 28
			},
			"sips": [85, 86]
		},
		{
			"name": "Deneb",
			"released": true,
			"version": {
				"major": 2,
				"minor": 30
			},
			"sips": [83, 84, 88]
		},
		{
			"name": "Mimosa",
			"released": true,
			"version": {
				"major": 2,
				"minor": 31
			},
			"sips": [89, 91, 92]
		},
		{
			"name": "Regulus",
			"released": true,
			"version": {
				"major": 2,
				"minor": 32
			},
			"sips": [94]
		},
		{
			"name": "Adhara",
			"released": true,
			"version": {
				"major": 2,
				"minor": 34
			},
			"sips": [98, 99]
		},
		{
			"name": "Shaula",
			"released": true,
			"version": {
				"major": 2,
				"minor": 35
			},
			"sips": [97, 100, 103]
		},
		{
			"name": "Castor",
			"released": true,
			"version": {
				"major": 2,
				"minor": 36
			},
			"sips": [60, 102, 105]
		},
		{
			"name": "Castor (Optimism)",
			"released": true,
			"ovm": true,
			"version": {
				"major": 2,
				"minor": 36
			},
			"sips": [102]
		},
		{
			"name": "Gacrux (Optimism)",
			"released": true,
			"ovm": true,
			"version": {
				"major": 2,
				"minor": 37
			},
			"sips": [106]
		},
		{
			"name": "Bellatrix",
			"released": true,
			"version": {
				"major": 2,
				"minor": 38
			},
			"sips": [109]
		},
		{
			"name": "Elnath",
			"released": true,
			"version": {
				"major": 2,
				"minor": 39
			},
			"sips": [110]
		},
		{
			"name": "L2 Phase 1 (Optimism Kovan)",
			"ovm": true,
			"released": true,
			"version": {
				"major": 2,
				"minor": 40
			},
			"sips": []
		},
		{
			"name": "Miaplacidus",
			"released": true,
			"version": {
				"major": 2,
				"minor": 41
			},
			"sips": [113]
		},
		{
			"name": "Alnilam",
			"released": true,
			"version": {
				"major": 2,
				"minor": 42
			},
			"sips": [107, 114, 126, 127]
		},
		{
			"name": "Regora",
			"released": true,
			"version": {
				"major": 2,
				"minor": 43
			},
			"sips": [115, 128]
		},
		{
			"name": "Alnair",
			"released": true,
			"version": {
				"major": 2,
				"minor": 44
			},
			"sips": [116]
		},
		{
			"name": "Alnair (Optimism)",
			"released": true,
			"ovm": true,
			"version": {
				"major": 2,
				"minor": 44
			},
			"sips": [109, 116, 117, 118]
		},
		{
			"name": "Alioth",
			"released": true,
			"version": {
				"major": 2,
				"minor": 45
			},
			"sips": [112, 136]
		},
		{
			"name": "Alnitak",
			"released": true,
			"version": {
				"major": 2,
				"minor": 46
			},
			"sips": [138, 139, 140, 151]
		},
		{
			"name": "Alnitak (Optimism)",
			"released": true,
			"version": {
				"major": 2,
				"minor": 46
			},
			"ovm": true,
			"sips": [138, 139, 140]
		},
		{
			"name": "Dubhe (Optimism)",
			"released": true,
			"version": {
				"major": 2,
				"minor": 47
			},
			"ovm": true,
			"sips": [121]
		},
		{
			"name": "Mirfak",
			"released": true,
			"version": {
				"major": 2,
				"minor": 48
			},
			"sips": [142, 145, 170, 174]
		},
		{
			"name": "Wezen",
			"released": true,
			"version": {
				"major": 2,
				"minor": 49
			},
			"sips": [158, 169]
		},
		{
			"name": "Sargas (Optimism)",
			"ovm": true,
			"released": true,
			"version": {
				"major": 2,
				"minor": 50
			},
			"sips": [135, 142, 174]
		},
		{
			"name": "Kaus",
			"released": true,
			"version": {
				"major": 2,
				"minor": 51
			},
			"sips": [187]
		},
		{
			"name": "Kaus (Optimism)",
			"ovm": true,
			"released": true,
			"version": {
				"major": 2,
				"minor": 51
			},
			"sips": [187]
		},
		{
			"name": "Avior (Optimism)",
			"ovm": true,
			"released": true,
			"version": {
				"major": 2,
				"minor": 52
			},
			"sips": [182]
		},
		{
			"name": "Alkaid",
			"released": true,
			"version": {
				"major": 2,
				"minor": 53
			},
			"sips": [120, 182]
		},
		{
			"name": "Menkalinan",
			"released": true,
			"version": {
				"major": 2,
				"minor": 54
			},
			"sips": [167]
		},
		{
			"name": "Menkalinan (Optimism)",
			"ovm": true,
			"released": true,
			"version": {
				"major": 2,
				"minor": 54
			},
			"sips": [167]
		},
		{
			"name": "Atria",
			"released": true,
			"version": {
				"major": 2,
				"minor": 55
			},
			"sips": [192]
		},
		{
			"name": "Atria (Optimism)",
			"ovm": true,
			"released": true,
			"version": {
				"major": 2,
				"minor": 55
			},
			"sips": [192]
		},
		{
			"name": "Alhena",
			"released": true,
			"version": {
				"major": 2,
				"minor": 56
			},
			"sips": [188]
		},
		{
			"name": "Alhena (Optimism)",
			"ovm": true,
			"released": true,
			"version": {
				"major": 2,
				"minor": 56
			},
			"sips": [194, 195]
		},
		{
			"name": "Peacock",
			"released": true,
			"version": {
				"major": 2,
				"minor": 57
			},
			"sips": [200]
		},
		{
			"name": "Peacock (Optimism)",
			"ovm": true,
			"released": true,
			"version": {
				"major": 2,
				"minor": 57
			},
			"sips": [200]
		},
		{
			"name": "Alsephina",
			"released": true,
			"version": {
				"major": 2,
				"minor": 58
			},
			"sips": [184, 193, 196]
		},
		{
			"name": "Alsephina (Optimism)",
			"ovm": true,
			"released": true,
			"version": {
				"major": 2,
				"minor": 58
			},
			"sips": [184, 193, 196]
		},
		{
			"name": "Mirzam",
			"released": true,
			"version": {
				"major": 2,
				"minor": 59
			},
			"sips": [209]
		},
		{
			"name": "Mirzam (Optimism)",
			"ovm": true,
			"released": true,
			"version": {
				"major": 2,
				"minor": 59
			},
			"sips": [209]
		},
		{
			"name": "Alphard",
			"released": true,
			"version": {
				"major": 2,
				"minor": 60
			},
			"sips": [185]
		},
		{
			"name": "Alphard (Optimism)",
			"ovm": true,
			"released": true,
			"version": {
				"major": 2,
				"minor": 60
			},
			"sips": [185]
		},
		{
			"name": "Polaris (Optimism)",
			"ovm": true,
			"released": true,
			"version": {
				"major": 2,
				"minor": 61
			},
			"sips": [199]
		},
		{
			"name": "Hamal",
			"released": true,
			"version": {
				"major": 2,
				"minor": 62
			},
			"sips": [202]
		},
		{
			"name": "Algieba (Optimism)",
			"ovm": true,
			"released": true,
			"version": {
				"major": 2,
				"minor": 63
			},
			"sips": [205]
		},
		{
			"name": "Diphda",
			"released": true,
			"version": {
				"major": 2,
				"minor": 64
			},
			"sips": [80, 165]
		},
		{
			"name": "Diphda (Optimism)",
			"ovm": true,
			"released": true,
			"version": {
				"major": 2,
				"minor": 64
			},
			"sips": [80, 165, 213]
		},
		{
			"name": "Mizar",
			"released": true,
			"version": {
				"major": 2,
				"minor": 65
			},
			"sips": [220]
		},
		{
			"name": "Mizar (Optimism)",
			"ovm": true,
			"released": true,
			"version": {
				"major": 2,
				"minor": 65
			},
			"sips": [220]
		},
		{
			"name": "Nunki (Optimism)",
			"ovm": true,
			"released": true,
			"version": {
				"major": 2,
				"minor": 66
			},
			"sips": [217]
		},
		{
			"name": "Mirach",
			"version": {
				"major": 2,
				"minor": 68
			},
			"sips": [198, 222, 229],
			"released": true
		},
		{
			"name": "Mirach (Optimism)",
			"ovm": true,
			"version": {
				"major": 2,
				"minor": 68
			},
			"sips": [198, 216, 219, 222, 223, 229],
			"released": true
		},
		{
			"name": "Alpheratz",
			"version": {
				"major": 2,
				"minor": 69
			},
			"sips": [148, 236],
			"released": true
		},
		{
			"name": "Alpheratz (Optimism)",
			"ovm": true,
			"version": {
				"major": 2,
				"minor": 69
			},
			"sips": [148, 236],
			"released": true
		},
		{
			"name": "Rasalhague",
			"version": {
				"major": 2,
				"minor": 70
			},
			"sips": [239],
			"released": true
		},
		{
			"name": "Rasalhague (Optimism)",
			"ovm": true,
			"version": {
				"major": 2,
				"minor": 70
			},
			"sips": [239],
			"released": true
		},
		{
			"name": "Kochab (Optimism)",
			"ovm": true,
			"version": {
				"major": 2,
				"minor": 71
			},
			"sips": [246],
			"released": true
		},
		{
			"name": "Saiph",
			"version": {
				"major": 2,
				"minor": 72
			},
			"sips": [235, 238, 240],
			"released": true
		},
		{
			"name": "Saiph (Optimism)",
			"ovm": true,
			"version": {
				"major": 2,
				"minor": 72
			},
			"sips": [235, 238, 240],
			"released": true
		},
		{
			"name": "Denebola",
			"version": {
				"major": 2,
				"minor": 73
			},
			"sips": [243],
			"released": true
		},
		{
			"name": "Algol",
			"version": {
				"major": 2,
				"minor": 74
			},
			"sips": [251],
			"released": true
		},
		{
			"name": "Algol (Optimism)",
			"ovm": true,
			"version": {
				"major": 2,
				"minor": 74
			},
			"sips": [251],
			"released": true
		},
		{
			"name": "Tiaki",
			"version": {
				"major": 2,
				"minor": 75
			},
			"sips": [258],
			"released": true
		},
		{
			"name": "Muhlifain",
			"version": {
				"major": 2,
				"minor": 76
			},
			"sips": [230, 257],
			"released": true
		},
		{
			"name": "Muhlifain (Optimism)",
			"ovm": true,
			"version": {
				"major": 2,
				"minor": 76
			},
			"sips": [230, 249, 257, 262, 269],
			"released": true
		},
		{
			"name": "Aspidiske",
			"version": {
				"major": 2,
				"minor": 77
			},
			"sips": [252],
			"released": true
		},
		{
			"name": "Aspidiske (Optimism)",
			"ovm": true,
			"version": {
				"major": 2,
				"minor": 77
			},
			"sips": [252],
			"released": true
		},
		{
			"name": "Suhail",
			"version": {
				"major": 2,
				"minor": 78
			},
			"sips": [267],
			"released": true
		},
		{
			"name": "Suhail (Optimism)",
			"ovm": true,
			"version": {
				"major": 2,
				"minor": 78
			},
			"sips": [267],
			"released": true
		},
		{
			"name": "Alphecca",
			"version": {
				"major": 2,
				"minor": 79
			},
<<<<<<< HEAD
			"sips": [299]
=======
			"sips": [299],
			"released": true
>>>>>>> b18d9528
		},
		{
			"name": "Alphecca (Optimism)",
			"ovm": true,
			"version": {
				"major": 2,
				"minor": 79
			},
<<<<<<< HEAD
			"sips": [299]
=======
			"sips": [299],
			"released": true
>>>>>>> b18d9528
		}
	]
}<|MERGE_RESOLUTION|>--- conflicted
+++ resolved
@@ -747,12 +747,8 @@
 		{
 			"sip": 299,
 			"layer": "both",
-<<<<<<< HEAD
-			"sources": ["Synthetix", "Liquidator"]
-=======
 			"sources": ["Synthetix", "Liquidator"],
 			"released": "both"
->>>>>>> b18d9528
 		}
 	],
 	"releases": [
@@ -1422,12 +1418,8 @@
 				"major": 2,
 				"minor": 79
 			},
-<<<<<<< HEAD
-			"sips": [299]
-=======
 			"sips": [299],
 			"released": true
->>>>>>> b18d9528
 		},
 		{
 			"name": "Alphecca (Optimism)",
@@ -1436,12 +1428,8 @@
 				"major": 2,
 				"minor": 79
 			},
-<<<<<<< HEAD
-			"sips": [299]
-=======
 			"sips": [299],
 			"released": true
->>>>>>> b18d9528
 		}
 	]
 }