--- conflicted
+++ resolved
@@ -791,12 +791,8 @@
 					"PerpsV2DelayedOrder.+",
 					"PerpsV2OffchainDelayedOrder.+"
 				]
-<<<<<<< HEAD
-			}
-=======
 			},
 			"released": "ovm"
->>>>>>> 13f4ac71
 		},
 		{
 			"sip": 299,
