{
	"sips": [
		{
			"sip": 60,
			"layer": "base",
			"released": "base",
			"sources": [
				"FeePool",
				"Issuer",
				"RewardEscrowV2",
				"Synthetix",
				"SystemSettings"
			]
		},
		{
			"sip": 63,
			"layer": "base",
			"released": "base",
			"sources": ["Exchanger", "Synthetix", "SystemSettings", "TradingRewards"]
		},
		{
			"sip": 64,
			"layer": "base",
			"released": "base",
			"sources": [
				"Exchanger",
				"ExchangeRates",
				"FeePool",
				"FlexibleStorage",
				"Issuer",
				"FeePool",
				"Liquidations",
				"SystemSettings"
			]
		},
		{
			"sip": 75,
			"layer": "base",
			"released": "base",
			"sources": ["ExchangeRates"]
		},
		{
			"sip": 76,
			"layer": "base",
			"released": "base",
			"sources": [
				"Exchanger",
				"ExchangeRates",
				"FeePool",
				"Issuer",
				"Liquidations",
				"Synthetix",
				"SystemSettings"
			]
		},
		{
			"sip": 78,
			"layer": "base",
			"released": "base",
			"sources": ["Exchanger", "ExchangeRates"]
		},
		{
			"sip": 80,
			"layer": "both",
			"sources": {
				"base": [
					"Exchanger",
					"ExchangeRates",
					"ExchangeCircuitBreaker",
					"FeePool",
					"Issuer",
					"DebtCache",
					"Synth(s|i).+",
					"SignedSafeDecimalMath",
					"SystemStatus",
					"FuturesMarketManager"
				],
				"ovm": [
					"Exchanger",
					"ExchangeRates",
					"ExchangeCircuitBreaker",
					"FeePool",
					"Issuer",
					"DebtCache",
					"Synth(s|i).+",
					"SignedSafeDecimalMath",
					"SystemStatus",
					"FuturesMarket.+",
					"FuturesMarketManager",
					"FuturesMarketSettings",
					"FuturesMarketData"
				]
			},
			"released": "both"
		},
		{
			"sip": 83,
			"layer": "base",
			"released": "base",
			"sources": ["Exchanger", "ExchangeRates", "Issuer", "SystemSettings"]
		},
		{
			"sip": 85,
			"layer": "base",
			"released": "base",
			"sources": ["EtherCollateralsUSD", "FeePool", "Issuer", "SynthsUSD"]
		},
		{
			"sip": 86,
			"layer": "base",
			"released": "base",
			"sources": ["ExchangeRates"]
		},
		{
			"sip": 88,
			"layer": "base",
			"released": "base",
			"sources": ["ExchangeRates"]
		},
		{
			"sip": 89,
			"layer": "base",
			"released": "base",
			"sources": ["Exchanger", "Synthetix"]
		},
		{
			"sip": 91,
			"layer": "base",
			"released": "base",
			"sources": ["DebtCache", "Exchanger", "Issuer"]
		},
		{
			"sip": 92,
			"layer": "base",
			"released": "base",
			"sources": ["ExchangeRates"]
		},
		{
			"sip": 94,
			"layer": "base",
			"released": "base",
			"sources": ["Exchanger", "Synthetix"]
		},
		{
			"sip": 97,
			"layer": "base",
			"released": "base",
			"sources": [
				"CollateralErc20",
				"CollateralEth",
				"CollateralManager",
				"CollateralManagerState",
				"CollateralStateErc20",
				"CollateralStateEth",
				"DebtCache",
				"FeePool",
				"Issuer",
				"SynthsBTC",
				"SynthsETH",
				"SynthsUSD"
			]
		},
		{
			"sip": 98,
			"layer": "base",
			"released": "base",
			"sources": ["Exchanger"]
		},
		{
			"sip": 100,
			"layer": "base",
			"released": "base",
			"sources": [
				"AddressResolver",
				"BinaryOptionMarketFactory",
				"BinaryOptionMarketManager",
				"DebtCache",
				"ExchangeRates",
				"Exchanger",
				"FeePool",
				"Issuer",
				"Liquidations",
				"RewardEscrowV2",
				"SystemSettings",
				"Synthetix",
				"TradingRewards",
				"Synth(s|i).+"
			]
		},
		{
			"sip": 102,
			"layer": "both",
			"released": "both",
			"sources": {
				"base": ["SynthetixBridgeToOptimism"],
				"ovm": [
					"AddressResolver",
					"CollateralManager",
					"DappMaintenance",
					"DebtCache",
					"EscrowChecker",
					"EtherCollateral",
					"EtherCollateralsUSD",
					"Exchanger",
					"ExchangeRates",
					"ExchangeState",
					"FeePool",
					"FeePoolState",
					"FlexibleStorage",
					"Issuer",
					"Math",
					"ProxyERC20",
					"ProxyERC20sUSD",
					"ProxyFeePool",
					"ProxysUSD",
					"ProxySynthetix",
					"ReadProxyAddressResolver",
					"RewardEscrow",
					"RewardEscrowV2",
					"RewardsDistribution",
					"SafeDecimalMath",
					"Synthetix",
					"SynthetixBridgeToBase",
					"SynthetixEscrow",
					"SynthetixState",
					"SynthsUSD",
					"SynthUtil",
					"SystemSettings",
					"SystemStatus",
					"TokenStatesUSD",
					"TokenStateSynthetix",
					"TradingRewards"
				]
			}
		},
		{
			"sip": 103,
			"layer": "base",
			"released": "base",
			"sources": ["CollateralStateShort", "CollateralShort", "SynthsUSD"]
		},
		{
			"sip": 105,
			"layer": "base",
			"released": "base",
			"sources": [
				"CollateralErc20",
				"CollateralEth",
				"CollateralStateErc20",
				"CollateralStateEth",
				"CollateralStateShort",
				"CollateralShort"
			]
		},
		{
			"sip": 106,
			"layer": "ovm",
			"released": "ovm",
			"sources": ["FeePool", "FeePoolState", "SynthetixState"]
		},
		{
			"sip": 109,
			"layer": "both",
			"released": "both",
			"sources": ["Synthetix", "SystemStatus"]
		},
		{
			"sip": 112,
			"released": "base",
			"layer": "base",
			"sources": [
				"DebtCache",
				"EtherWrapper",
				"FeePool",
				"NativeEtherWrapper",
				"SynthsETH",
				"SynthsUSD",
				"SystemSettings"
			]
		},
		{
			"sip": 115,
			"layer": "base",
			"released": "base"
		},
		{
			"sip": 116,
			"layer": "both",
			"released": "both",
			"sources": {
				"base": ["SynthetixBridgeToOptimism", "SynthetixBridgeEscrow"],
				"ovm": [
					"DebtCache",
					"Exchanger",
					"Synthetix",
					"SynthetixBridgeToBase",
					"SystemStatus"
				]
			}
		},
		{
			"sip": 117,
			"layer": "ovm",
			"released": "ovm",
			"sources": ["DebtCache", "Exchanger", "Synthetix"]
		},
		{
			"sip": 118,
			"layer": "both",
			"released": "both",
			"sources": ["Exchanger"]
		},
		{
			"sip": 120,
			"layer": "base",
			"sources": ["Exchanger", "ExchangeRates", "Synthetix", "SystemSettings"],
			"released": "base"
		},
		{
			"sip": 121,
			"layer": "ovm",
			"released": "ovm",
			"sources": ["EtherWrapper", "Exchanger", "Synthetix", "SystemSettings"]
		},
		{
			"sip": 127,
			"layer": "base",
			"released": "base",
			"sources": ["Exchanger", "VirtualSynthMastercopy"]
		},
		{
			"sip": 128,
			"layer": "base",
			"released": "base"
		},
		{
			"sip": 135,
			"layer": "ovm",
			"sources": [
				"CollateralManager",
				"CollateralManagerState",
				"CollateralShort",
				"CollateralUtil",
				"SynthsBTC",
				"SynthsETH",
				"SynthsLINK",
				"SynthsUSD",
				"SystemSettings"
			],
			"released": "ovm"
		},
		{
			"sip": 136,
			"layer": "base",
			"released": "base",
			"sources": ["DebtCache", "Issuer"]
		},
		{
			"sip": 138,
			"layer": "both",
			"released": "both",
			"sources": ["Exchanger", "Synthetix"]
		},
		{
			"sip": 139,
			"layer": "base",
			"released": "base",
			"sources": ["Exchanger"]
		},
		{
			"sip": 140,
			"layer": "both",
			"released": "both",
			"sources": ["Synthetix"]
		},
		{
			"sip": 142,
			"layer": "both",
			"released": "both",
			"sources": [
				"DebtCache",
				"FeePool",
				"Issuer",
				"Synthetix",
				"SynthsETH",
				"SynthsUSD",
				"SynthsBTC"
			]
		},
		{
			"sip": 145,
			"layer": "base",
			"released": "base",
			"sources": ["DebtCache"]
		},
		{
			"sip": 148,
			"layer": "both",
			"sources": [
				"Issuer",
				"Liquidator",
				"LiquidatorRewards",
				"Synthetix",
				"SystemSettings",
				"SystemSettingsLib"
			],
			"released": "both"
		},
		{
			"sip": 167,
			"layer": "both",
			"sources": {
				"base": ["OwnerRelayOnEthereum", "SystemSettings"],
				"ovm": ["Issuer", "OwnerRelayOnOptimism", "SystemSettings"]
			},
			"released": "both"
		},
		{
			"sip": 158,
			"layer": "base",
			"released": "base"
		},
		{
			"sip": 165,
			"layer": "both",
			"sources": {
				"base": [
					"FeePool",
					"Issuer",
					"OneNetAggregatorIssuedSynths",
					"OneNetAggregatorDebtRatio",
					"SynthetixBridgeToOptimism",
					"SystemSettings"
				],
				"ovm": [
					"FeePool",
					"Issuer",
					"OneNetAggregatorIssuedSynths",
					"OneNetAggregatorDebtRatio",
					"SynthetixBridgeToBase",
					"SystemSettings"
				]
			},
			"released": "both"
		},
		{
			"sip": 169,
			"layer": "base",
			"released": "base"
		},
		{
			"sip": 170,
			"layer": "base",
			"released": "base"
		},
		{
			"sip": 174,
			"layer": "both",
			"released": "both",
			"sources": ["Exchanger", "Issuer", "SynthRedeemer"]
		},
		{
			"sip": 182,
			"layer": "both",
			"sources": [
				"DebtCache",
				"FeePool",
				"Issuer",
				"Synths.*",
				"SystemSettings",
				"WrapperFactory"
			],
			"released": "both"
		},
		{
			"sip": 184,
			"layer": "both",
			"sources": ["Exchanger", "ExchangeRates", "SystemSettings"],
			"released": "both"
		},
		{
			"sip": 185,
			"layer": "both",
			"sources": ["Synthetix", "FeePool", "Issuer", "SynthetixDebtShare"],
			"released": "both"
		},
		{
			"sip": 187,
			"layer": "both",
			"sources": ["DebtCache", "Issuer"],
			"released": "both"
		},
		{
			"sip": 188,
			"layer": "base",
			"sources": [],
			"released": "base"
		},
		{
			"sip": 192,
			"layer": "both",
			"sources": ["WrapperFactory"],
			"released": "both"
		},
		{
			"sip": 193,
			"layer": "both",
			"sources": ["SystemSettings", "SystemSettingsLib"],
			"released": "both"
		},
		{
			"sip": 194,
			"layer": "ovm",
			"sources": ["Synthetix"],
			"released": "ovm"
		},
		{
			"sip": 195,
			"layer": "ovm",
			"sources": ["CollateralEth"],
			"released": "ovm"
		},
		{
			"sip": 196,
			"layer": "both",
			"sources": ["ExchangeRates"],
			"released": "both"
		},
		{
			"sip": 198,
			"layer": "both",
			"sources": [
				"Synthetix",
				"Exchanger",
				"ExchangeRates",
				"SystemSettings",
				"SystemSettingsLib"
			],
			"released": "both"
		},
		{
			"sip": 199,
			"layer": "ovm",
			"sources": [],
			"released": "ovm"
		},
		{
			"sip": 200,
			"layer": "both",
			"sources": ["FeePool"],
			"released": "both"
		},
		{
			"sip": 202,
			"layer": "base",
			"sources": ["SupplySchedule", "Synthetix"],
			"released": "base"
		},
		{
			"sip": 205,
			"layer": "ovm",
			"sources": [],
			"released": "ovm"
		},
		{
			"sip": 209,
			"layer": "both",
			"sources": ["Exchanger"],
			"released": "both"
		},
		{
			"sip": 212,
			"layer": "ovm",
			"sources": []
		},
		{
			"sip": 213,
			"layer": "ovm",
			"sources": [],
			"released": "both"
		},
		{
			"sip": 216,
			"layer": "ovm",
			"sources": [],
			"released": "both"
		},
		{
			"sip": 217,
			"layer": "ovm",
			"sources": [],
			"released": "both"
		},
		{
			"sip": 219,
			"layer": "ovm",
			"sources": [],
			"released": "both"
		},
		{
			"sip": 220,
			"layer": "both",
			"sources": ["Issuer"],
			"released": "both"
		},
		{
			"sip": 222,
			"layer": "both",
			"sources": ["Exchanger"],
			"released": "both"
		},
		{
			"sip": 223,
			"layer": "ovm",
			"sources": [],
			"released": "both"
		},
		{
			"sip": 229,
			"layer": "both",
			"sources": {
				"base": [
					"SynthetixBridgeToOptimism",
					"Issuer",
					"SystemSettings",
					"SystemSettingsLib"
				],
				"ovm": [
					"SynthetixBridgeToBase",
					"Issuer",
					"SystemSettings",
					"SystemSettingsLib"
				]
			},
			"released": "both"
		},
		{
			"sip": 230,
			"layer": "both",
			"sources": ["CircuitBreaker", "ExchangeRates", "Exchanger", "Issuer"],
			"released": "both"
		},
		{
			"sip": 235,
			"layer": "both",
			"sources": ["Issuer"],
			"released": "both"
		},
		{
			"sip": 236,
			"layer": "both",
			"sources": ["Exchanger"],
			"released": "both"
		},
		{
			"sip": 237,
			"layer": "both",
			"sources": {
				"base": ["Issuer", "Synthetix", "DebtMigratorOnEthereum"],
				"ovm": ["Issuer", "Synthetix", "DebtMigratorOnOptimism"]
			},
			"released": "both"
		},
		{
			"sip": 238,
			"layer": "both",
			"sources": ["Synthetix", "Synths.*", "Issuer"],
			"released": "both"
		},
		{
			"sip": 239,
			"layer": "both",
			"sources": ["Synthetix"],
			"released": "both"
		},
		{
			"sip": 240,
			"layer": "both",
			"sources": ["Issuer"],
			"released": "both"
		},
		{
			"sip": 243,
			"layer": "base",
			"sources": ["OneNetAggregatorsDEFI"],
			"released": "base"
		},
		{
			"sip": 246,
			"layer": "ovm",
			"sources": ["CollateralShort", "Issuer"],
			"released": "ovm"
		},
		{
			"sip": 249,
			"layer": "ovm",
			"sources": [],
			"released": "both"
		},
		{
			"sip": 251,
			"layer": "both",
			"sources": ["Issuer", "SystemSettings", "SystemSettingsLib"],
			"released": "both"
		},
		{
			"sip": 252,
			"layer": "both",
			"sources": [
				"Issuer",
				"RewardEscrowV2",
				"Synthetix",
				"Liquidator",
				"RewardEscrowV2Storage"
			],
			"released": "both"
		},
		{
			"sip": 255,
			"layer": "both",
			"sources": ["FeePool", "Issuer"],
			"released": "both"
		},
		{
			"sip": 257,
			"layer": "both",
			"sources": ["ExchangeRates"],
			"released": "both"
		},
		{
			"sip": 258,
			"layer": "base",
			"sources": ["ExchangeRates"],
			"released": "base"
		},
		{
			"sip": 262,
			"layer": "ovm",
			"sources": [],
			"released": "both"
		},
		{
			"sip": 267,
			"layer": "both",
			"sources": [
				"DirectIntegrationManager",
				"Exchanger",
				"ExchangeSettlementLib",
				"ExchangeRates",
				"Issuer",
				"SystemSettings",
				"SystemSettingsLib"
			],
			"released": "both"
		},
		{
			"sip": 269,
			"layer": "ovm",
			"sources": [],
			"released": "both"
		},
		{
			"sip": 279,
			"layer": "both",
			"sources": [],
			"released": "both"
		},
		{
			"sip": 280,
			"layer": "both",
			"sources": {
				"base": ["FuturesMarketManager"],
				"ovm": [
					"FuturesMarketManager",
					"PerpsV2MarketSettings",
					"PerpsV2MarketData",
					"PerpsV2ExchangeRate",
					"PerpsV2Proxy.+",
					"PerpsV2Market.+",
					"PerpsV2DelayedOrder.+",
					"PerpsV2OffchainDelayedOrder.+"
				]
			},
			"released": "both"
		},
		{
			"sip": 281,
			"layer": "both",
			"sources": [],
			"released": "both"
		},
		{
			"sip": 285,
			"layer": "both",
			"sources": [],
			"released": "both"
		},
		{
			"sip": 293,
			"layer": "both",
			"sources": {
				"base": [
					"OneNetAggregatorsAAVE",
					"OneNetAggregatorsLINK",
					"OneNetAggregatorsDOT",
					"OneNetAggregatorsADA"
				],
				"ovm": [
					"OneNetAggregatorsAAVE",
					"OneNetAggregatorsLINK",
					"OneNetAggregatorsMATIC",
					"OneNetAggregatorsUNI",
					"OneNetAggregatorsAVAX",
					"OneNetAggregatorsSOL"
				]
			},
			"released": "both"
		},
		{
			"sip": 295,
			"layer": "ovm",
			"sources": [],
			"released": "ovm"
		},
		{
			"sip": 297,
			"layer": "ovm",
			"sources": {
				"ovm": [
					"PerpsV2MarketSettings",
					"PerpsV2Market[A-Z]+",
					"PerpsV2MarketViews.+",
					"PerpsV2DelayedOrder.+",
					"PerpsV2OffchainDelayedOrder.+"
				]
			},
			"released": "ovm"
		},
		{
			"sip": 298,
			"layer": "ovm",
			"sources": [],
			"released": "ovm"
		},
		{
			"sip": 299,
			"layer": "both",
			"sources": ["Synthetix", "Liquidator"],
			"released": "both"
		},
		{
			"sip": 2000,
			"layer": "ovm",
			"sources": [],
			"released": "ovm"
		},
		{
			"sip": 2004,
			"layer": "ovm",
			"sources": [],
			"released": "both"
		},
		{
			"sip": 2005,
			"layer": "both",
			"sources": {
				"base": ["FuturesMarketManager"],
				"ovm": [
					"FuturesMarketManager",
					"PerpsV2MarketSettings",
					"PerpsV2MarketData",
					"PerpsV2ExchangeRate",
					"PerpsV2Market[A-Z]+",
					"PerpsV2MarketState.+",
					"PerpsV2MarketViews.+",
					"PerpsV2DelayedIntent.+",
					"PerpsV2DelayedExecution.+",
					"PerpsV2MarketLiquidate.+"
				]
			},
			"released": "both"
		},
		{
			"sip": 2009,
			"layer": "ovm",
			"sources": [],
			"released": "ovm"
		},
		{
			"sip": 2010,
			"layer": "ovm",
			"sources": [],
			"released": "ovm"
		},
		{
			"sip": 2011,
			"layer": "ovm",
			"sources": [
				"PerpsV2MarketData",
				"PerpsV2Market[A-Z]+",
				"PerpsV2MarketLiquidate[A-Z]+"
			],
			"released": "ovm"
		},
		{
			"sip": 2014,
			"layer": "ovm",
			"sources": [],
			"released": "ovm"
		},
		{
			"sip": 2015,
			"layer": "ovm",
			"sources": [],
			"released": "ovm"
		},
		{
			"sip": 2021,
			"layer": "ovm",
			"sources": [],
			"released": "ovm"
		},
		{
			"sip": 2023,
			"layer": "ovm",
			"sources": [],
			"released": "ovm"
		},
		{
			"sip": 2024,
			"layer": "ovm",
			"sources": [],
			"released": "ovm"
		},
		{
			"sip": 2025,
			"layer": "ovm",
			"sources": [],
			"released": "ovm"
		},
		{
			"sip": 2026,
			"layer": "ovm",
			"sources": [],
			"released": "ovm"
		},
		{
			"sip": 2027,
			"layer": "ovm",
			"sources": [],
			"released": "ovm"
		},
		{
			"sip": 2028,
			"layer": "ovm",
			"sources": [],
			"released": "ovm"
		},
		{
			"sip": 2030,
			"layer": "ovm",
<<<<<<< HEAD
			"sources": []
=======
			"sources": [],
			"released": "ovm"
>>>>>>> d70105ea
		}
	],
	"releases": [
		{
			"name": "Pollux",
			"released": true,
			"version": {
				"major": 2,
				"minor": 27
			},
			"sips": [63, 64, 75, 76, 78]
		},
		{
			"name": "Formalhaut",
			"released": true,
			"version": {
				"major": 2,
				"minor": 28
			},
			"sips": [85, 86]
		},
		{
			"name": "Deneb",
			"released": true,
			"version": {
				"major": 2,
				"minor": 30
			},
			"sips": [83, 84, 88]
		},
		{
			"name": "Mimosa",
			"released": true,
			"version": {
				"major": 2,
				"minor": 31
			},
			"sips": [89, 91, 92]
		},
		{
			"name": "Regulus",
			"released": true,
			"version": {
				"major": 2,
				"minor": 32
			},
			"sips": [94]
		},
		{
			"name": "Adhara",
			"released": true,
			"version": {
				"major": 2,
				"minor": 34
			},
			"sips": [98, 99]
		},
		{
			"name": "Shaula",
			"released": true,
			"version": {
				"major": 2,
				"minor": 35
			},
			"sips": [97, 100, 103]
		},
		{
			"name": "Castor",
			"released": true,
			"version": {
				"major": 2,
				"minor": 36
			},
			"sips": [60, 102, 105]
		},
		{
			"name": "Castor (Optimism)",
			"released": true,
			"ovm": true,
			"version": {
				"major": 2,
				"minor": 36
			},
			"sips": [102]
		},
		{
			"name": "Gacrux (Optimism)",
			"released": true,
			"ovm": true,
			"version": {
				"major": 2,
				"minor": 37
			},
			"sips": [106]
		},
		{
			"name": "Bellatrix",
			"released": true,
			"version": {
				"major": 2,
				"minor": 38
			},
			"sips": [109]
		},
		{
			"name": "Elnath",
			"released": true,
			"version": {
				"major": 2,
				"minor": 39
			},
			"sips": [110]
		},
		{
			"name": "L2 Phase 1 (Optimism Kovan)",
			"ovm": true,
			"released": true,
			"version": {
				"major": 2,
				"minor": 40
			},
			"sips": []
		},
		{
			"name": "Miaplacidus",
			"released": true,
			"version": {
				"major": 2,
				"minor": 41
			},
			"sips": [113]
		},
		{
			"name": "Alnilam",
			"released": true,
			"version": {
				"major": 2,
				"minor": 42
			},
			"sips": [107, 114, 126, 127]
		},
		{
			"name": "Regora",
			"released": true,
			"version": {
				"major": 2,
				"minor": 43
			},
			"sips": [115, 128]
		},
		{
			"name": "Alnair",
			"released": true,
			"version": {
				"major": 2,
				"minor": 44
			},
			"sips": [116]
		},
		{
			"name": "Alnair (Optimism)",
			"released": true,
			"ovm": true,
			"version": {
				"major": 2,
				"minor": 44
			},
			"sips": [109, 116, 117, 118]
		},
		{
			"name": "Alioth",
			"released": true,
			"version": {
				"major": 2,
				"minor": 45
			},
			"sips": [112, 136]
		},
		{
			"name": "Alnitak",
			"released": true,
			"version": {
				"major": 2,
				"minor": 46
			},
			"sips": [138, 139, 140, 151]
		},
		{
			"name": "Alnitak (Optimism)",
			"released": true,
			"version": {
				"major": 2,
				"minor": 46
			},
			"ovm": true,
			"sips": [138, 139, 140]
		},
		{
			"name": "Dubhe (Optimism)",
			"released": true,
			"version": {
				"major": 2,
				"minor": 47
			},
			"ovm": true,
			"sips": [121]
		},
		{
			"name": "Mirfak",
			"released": true,
			"version": {
				"major": 2,
				"minor": 48
			},
			"sips": [142, 145, 170, 174]
		},
		{
			"name": "Wezen",
			"released": true,
			"version": {
				"major": 2,
				"minor": 49
			},
			"sips": [158, 169]
		},
		{
			"name": "Sargas (Optimism)",
			"ovm": true,
			"released": true,
			"version": {
				"major": 2,
				"minor": 50
			},
			"sips": [135, 142, 174]
		},
		{
			"name": "Kaus",
			"released": true,
			"version": {
				"major": 2,
				"minor": 51
			},
			"sips": [187]
		},
		{
			"name": "Kaus (Optimism)",
			"ovm": true,
			"released": true,
			"version": {
				"major": 2,
				"minor": 51
			},
			"sips": [187]
		},
		{
			"name": "Avior (Optimism)",
			"ovm": true,
			"released": true,
			"version": {
				"major": 2,
				"minor": 52
			},
			"sips": [182]
		},
		{
			"name": "Alkaid",
			"released": true,
			"version": {
				"major": 2,
				"minor": 53
			},
			"sips": [120, 182]
		},
		{
			"name": "Menkalinan",
			"released": true,
			"version": {
				"major": 2,
				"minor": 54
			},
			"sips": [167]
		},
		{
			"name": "Menkalinan (Optimism)",
			"ovm": true,
			"released": true,
			"version": {
				"major": 2,
				"minor": 54
			},
			"sips": [167]
		},
		{
			"name": "Atria",
			"released": true,
			"version": {
				"major": 2,
				"minor": 55
			},
			"sips": [192]
		},
		{
			"name": "Atria (Optimism)",
			"ovm": true,
			"released": true,
			"version": {
				"major": 2,
				"minor": 55
			},
			"sips": [192]
		},
		{
			"name": "Alhena",
			"released": true,
			"version": {
				"major": 2,
				"minor": 56
			},
			"sips": [188]
		},
		{
			"name": "Alhena (Optimism)",
			"ovm": true,
			"released": true,
			"version": {
				"major": 2,
				"minor": 56
			},
			"sips": [194, 195]
		},
		{
			"name": "Peacock",
			"released": true,
			"version": {
				"major": 2,
				"minor": 57
			},
			"sips": [200]
		},
		{
			"name": "Peacock (Optimism)",
			"ovm": true,
			"released": true,
			"version": {
				"major": 2,
				"minor": 57
			},
			"sips": [200]
		},
		{
			"name": "Alsephina",
			"released": true,
			"version": {
				"major": 2,
				"minor": 58
			},
			"sips": [184, 193, 196]
		},
		{
			"name": "Alsephina (Optimism)",
			"ovm": true,
			"released": true,
			"version": {
				"major": 2,
				"minor": 58
			},
			"sips": [184, 193, 196]
		},
		{
			"name": "Mirzam",
			"released": true,
			"version": {
				"major": 2,
				"minor": 59
			},
			"sips": [209]
		},
		{
			"name": "Mirzam (Optimism)",
			"ovm": true,
			"released": true,
			"version": {
				"major": 2,
				"minor": 59
			},
			"sips": [209]
		},
		{
			"name": "Alphard",
			"released": true,
			"version": {
				"major": 2,
				"minor": 60
			},
			"sips": [185]
		},
		{
			"name": "Alphard (Optimism)",
			"ovm": true,
			"released": true,
			"version": {
				"major": 2,
				"minor": 60
			},
			"sips": [185]
		},
		{
			"name": "Polaris (Optimism)",
			"ovm": true,
			"released": true,
			"version": {
				"major": 2,
				"minor": 61
			},
			"sips": [199]
		},
		{
			"name": "Hamal",
			"released": true,
			"version": {
				"major": 2,
				"minor": 62
			},
			"sips": [202]
		},
		{
			"name": "Algieba (Optimism)",
			"ovm": true,
			"released": true,
			"version": {
				"major": 2,
				"minor": 63
			},
			"sips": [205]
		},
		{
			"name": "Diphda",
			"released": true,
			"version": {
				"major": 2,
				"minor": 64
			},
			"sips": [80, 165]
		},
		{
			"name": "Diphda (Optimism)",
			"ovm": true,
			"released": true,
			"version": {
				"major": 2,
				"minor": 64
			},
			"sips": [80, 165, 213]
		},
		{
			"name": "Mizar",
			"released": true,
			"version": {
				"major": 2,
				"minor": 65
			},
			"sips": [220]
		},
		{
			"name": "Mizar (Optimism)",
			"ovm": true,
			"released": true,
			"version": {
				"major": 2,
				"minor": 65
			},
			"sips": [220]
		},
		{
			"name": "Nunki (Optimism)",
			"ovm": true,
			"released": true,
			"version": {
				"major": 2,
				"minor": 66
			},
			"sips": [217]
		},
		{
			"name": "Mirach",
			"version": {
				"major": 2,
				"minor": 68
			},
			"sips": [198, 222, 229],
			"released": true
		},
		{
			"name": "Mirach (Optimism)",
			"ovm": true,
			"version": {
				"major": 2,
				"minor": 68
			},
			"sips": [198, 216, 219, 222, 223, 229],
			"released": true
		},
		{
			"name": "Alpheratz",
			"version": {
				"major": 2,
				"minor": 69
			},
			"sips": [148, 236],
			"released": true
		},
		{
			"name": "Alpheratz (Optimism)",
			"ovm": true,
			"version": {
				"major": 2,
				"minor": 69
			},
			"sips": [148, 236],
			"released": true
		},
		{
			"name": "Rasalhague",
			"version": {
				"major": 2,
				"minor": 70
			},
			"sips": [239],
			"released": true
		},
		{
			"name": "Rasalhague (Optimism)",
			"ovm": true,
			"version": {
				"major": 2,
				"minor": 70
			},
			"sips": [239],
			"released": true
		},
		{
			"name": "Kochab (Optimism)",
			"ovm": true,
			"version": {
				"major": 2,
				"minor": 71
			},
			"sips": [246],
			"released": true
		},
		{
			"name": "Saiph",
			"version": {
				"major": 2,
				"minor": 72
			},
			"sips": [235, 238, 240],
			"released": true
		},
		{
			"name": "Saiph (Optimism)",
			"ovm": true,
			"version": {
				"major": 2,
				"minor": 72
			},
			"sips": [235, 238, 240],
			"released": true
		},
		{
			"name": "Denebola",
			"version": {
				"major": 2,
				"minor": 73
			},
			"sips": [243],
			"released": true
		},
		{
			"name": "Algol",
			"version": {
				"major": 2,
				"minor": 74
			},
			"sips": [251],
			"released": true
		},
		{
			"name": "Algol (Optimism)",
			"ovm": true,
			"version": {
				"major": 2,
				"minor": 74
			},
			"sips": [251],
			"released": true
		},
		{
			"name": "Tiaki",
			"version": {
				"major": 2,
				"minor": 75
			},
			"sips": [258],
			"released": true
		},
		{
			"name": "Muhlifain",
			"version": {
				"major": 2,
				"minor": 76
			},
			"sips": [230, 257],
			"released": true
		},
		{
			"name": "Muhlifain (Optimism)",
			"ovm": true,
			"version": {
				"major": 2,
				"minor": 76
			},
			"sips": [230, 249, 257, 262, 269],
			"released": true
		},
		{
			"name": "Aspidiske",
			"version": {
				"major": 2,
				"minor": 77
			},
			"sips": [252],
			"released": true
		},
		{
			"name": "Aspidiske (Optimism)",
			"ovm": true,
			"version": {
				"major": 2,
				"minor": 77
			},
			"sips": [252],
			"released": true
		},
		{
			"name": "Suhail",
			"version": {
				"major": 2,
				"minor": 78
			},
			"sips": [267],
			"released": true
		},
		{
			"name": "Suhail (Optimism)",
			"ovm": true,
			"version": {
				"major": 2,
				"minor": 78
			},
			"sips": [267],
			"released": true
		},
		{
			"name": "Alphecca",
			"version": {
				"major": 2,
				"minor": 79
			},
			"sips": [299],
			"released": true
		},
		{
			"name": "Alphecca (Optimism)",
			"ovm": true,
			"version": {
				"major": 2,
				"minor": 79
			},
			"sips": [299],
			"released": true
		},
		{
			"name": "Mintaka",
			"version": {
				"major": 2,
				"minor": 80
			},
			"sips": [279, 280, 281, 285],
			"released": true
		},
		{
			"name": "Mintaka (Optimism)",
			"ovm": true,
			"version": {
				"major": 2,
				"minor": 80
			},
			"sips": [279, 280, 281, 285, 297],
			"released": true
		},
		{
			"name": "Sadr",
			"version": {
				"major": 2,
				"minor": 81
			},
			"sips": [293],
			"released": true
		},
		{
			"name": "Sadr (Optimism)",
			"ovm": true,
			"version": {
				"major": 2,
				"minor": 81
			},
			"sips": [293],
			"released": true
		},
		{
			"name": "Eltanin (Optimism)",
			"ovm": true,
			"version": {
				"major": 2,
				"minor": 82
			},
			"sips": [295, 2000],
			"released": true
		},
		{
			"name": "Schedar",
			"version": {
				"major": 2,
				"minor": 83
			},
			"sips": [255],
			"released": true
		},
		{
			"name": "Schedar (Optimism)",
			"ovm": true,
			"version": {
				"major": 2,
				"minor": 83
			},
			"sips": [255],
			"released": true
		},
		{
			"name": "Naos",
			"version": {
				"major": 2,
				"minor": 84
			},
			"sips": [237],
			"released": true
		},
		{
			"name": "Naos (Optimism)",
			"ovm": true,
			"version": {
				"major": 2,
				"minor": 84
			},
			"sips": [237],
			"released": true
		},
		{
			"name": "Almach (Optimism)",
			"ovm": true,
			"version": {
				"major": 2,
				"minor": 85
			},
			"sips": [2010],
			"released": true
		},
		{
			"name": "Caph",
			"version": {
				"major": 2,
				"minor": 86
			},
			"sips": [2004, 2005],
			"released": true
		},
		{
			"name": "Caph (Optimism)",
			"ovm": true,
			"version": {
				"major": 2,
				"minor": 86
			},
			"sips": [2004, 2005],
			"released": true
		},
		{
			"name": "Izar (Optimism)",
			"ovm": true,
			"version": {
				"major": 2,
				"minor": 87
			},
			"sips": [2011],
			"released": true
		},
		{
			"name": "Dschubba (Optimism)",
			"ovm": true,
			"version": {
				"major": 2,
				"minor": 88
			},
			"sips": [298],
			"released": true
		},
		{
			"name": "Larawag (Optimism)",
			"ovm": true,
			"version": {
				"major": 2,
				"minor": 89
			},
			"sips": [2014, 2015],
			"released": true
		},
		{
			"name": "Merak (Optimism)",
			"ovm": true,
			"version": {
				"major": 2,
				"minor": 90
			},
			"sips": [2021],
			"released": true
		},
		{
			"name": "Ankaa (Optimism)",
			"ovm": true,
			"version": {
				"major": 2,
				"minor": 91
			},
			"sips": [2009, 2023, 2024, 2025, 2026, 2027],
			"released": true
		},
		{
			"name": "Enif (Optimism)",
			"ovm": true,
			"version": {
				"major": 2,
				"minor": 92
			},
			"sips": [2028],
			"released": true
		},
		{
			"name": "Scheat (Optimism)",
			"ovm": true,
			"version": {
				"major": 2,
				"minor": 93
			},
<<<<<<< HEAD
			"sips": [2030]
=======
			"sips": [2030],
			"released": true
>>>>>>> d70105ea
		}
	]
}<|MERGE_RESOLUTION|>--- conflicted
+++ resolved
@@ -959,12 +959,8 @@
 		{
 			"sip": 2030,
 			"layer": "ovm",
-<<<<<<< HEAD
-			"sources": []
-=======
-			"sources": [],
-			"released": "ovm"
->>>>>>> d70105ea
+			"sources": [],
+			"released": "ovm"
 		}
 	],
 	"releases": [
@@ -1829,12 +1825,8 @@
 				"major": 2,
 				"minor": 93
 			},
-<<<<<<< HEAD
-			"sips": [2030]
-=======
 			"sips": [2030],
 			"released": true
->>>>>>> d70105ea
 		}
 	]
 }