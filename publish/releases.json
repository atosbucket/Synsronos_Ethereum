--- conflicted
+++ resolved
@@ -637,12 +637,8 @@
 		{
 			"sip": 235,
 			"layer": "both",
-<<<<<<< HEAD
-			"sources": ["Issuer"]
-=======
 			"sources": ["Issuer"],
 			"released": "both"
->>>>>>> ad43ab89
 		},
 		{
 			"sip": 236,
@@ -653,12 +649,8 @@
 		{
 			"sip": 238,
 			"layer": "both",
-<<<<<<< HEAD
-			"sources": ["Synthetix", "Synths.*", "Issuer"]
-=======
 			"sources": ["Synthetix", "Synths.*", "Issuer"],
 			"released": "both"
->>>>>>> ad43ab89
 		},
 		{
 			"sip": 239,
@@ -669,12 +661,8 @@
 		{
 			"sip": 240,
 			"layer": "both",
-<<<<<<< HEAD
-			"sources": ["Issuer"]
-=======
 			"sources": ["Issuer"],
 			"released": "both"
->>>>>>> ad43ab89
 		},
 		{
 			"sip": 246,
@@ -1237,12 +1225,8 @@
 				"major": 2,
 				"minor": 72
 			},
-<<<<<<< HEAD
-			"sips": [235, 238, 240]
-=======
 			"sips": [235, 238, 240],
 			"released": true
->>>>>>> ad43ab89
 		},
 		{
 			"name": "Saiph (Optimism)",
@@ -1251,12 +1235,8 @@
 				"major": 2,
 				"minor": 72
 			},
-<<<<<<< HEAD
-			"sips": [235, 238, 240]
-=======
 			"sips": [235, 238, 240],
 			"released": true
->>>>>>> ad43ab89
 		}
 	]
 }