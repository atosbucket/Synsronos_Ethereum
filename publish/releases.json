{
	"sips": [
		{
			"sip": 60,
			"layer": "base",
			"released": "base",
			"sources": [
				"FeePool",
				"Issuer",
				"RewardEscrowV2",
				"Synthetix",
				"SystemSettings"
			]
		},
		{
			"sip": 63,
			"layer": "base",
			"released": "base",
			"sources": ["Exchanger", "Synthetix", "SystemSettings", "TradingRewards"]
		},
		{
			"sip": 64,
			"layer": "base",
			"released": "base",
			"sources": [
				"Exchanger",
				"ExchangeRates",
				"FeePool",
				"FlexibleStorage",
				"Issuer",
				"FeePool",
				"Liquidations",
				"SystemSettings"
			]
		},
		{
			"sip": 75,
			"layer": "base",
			"released": "base",
			"sources": ["ExchangeRates"]
		},
		{
			"sip": 76,
			"layer": "base",
			"released": "base",
			"sources": [
				"Exchanger",
				"ExchangeRates",
				"FeePool",
				"Issuer",
				"Liquidations",
				"Synthetix",
				"SystemSettings"
			]
		},
		{
			"sip": 78,
			"layer": "base",
			"released": "base",
			"sources": ["Exchanger", "ExchangeRates"]
		},
		{
			"sip": 80,
			"layer": "both",
			"sources": {
				"base": [
					"Exchanger",
					"ExchangeRates",
					"ExchangeCircuitBreaker",
					"FeePool",
					"Issuer",
					"DebtCache",
					"Synth(s|i).+",
					"SignedSafeDecimalMath",
					"SystemStatus",
					"FuturesMarketManager"
				],
				"ovm": [
					"Exchanger",
					"ExchangeRates",
					"ExchangeCircuitBreaker",
					"FeePool",
					"Issuer",
					"DebtCache",
					"Synth(s|i).+",
					"SignedSafeDecimalMath",
					"SystemStatus",
					"FuturesMarket.+",
					"FuturesMarketManager",
					"FuturesMarketSettings",
					"FuturesMarketData"
				]
			},
			"released": "both"
		},
		{
			"sip": 83,
			"layer": "base",
			"released": "base",
			"sources": ["Exchanger", "ExchangeRates", "Issuer", "SystemSettings"]
		},
		{
			"sip": 85,
			"layer": "base",
			"released": "base",
			"sources": ["EtherCollateralsUSD", "FeePool", "Issuer", "SynthsUSD"]
		},
		{
			"sip": 86,
			"layer": "base",
			"released": "base",
			"sources": ["ExchangeRates"]
		},
		{
			"sip": 88,
			"layer": "base",
			"released": "base",
			"sources": ["ExchangeRates"]
		},
		{
			"sip": 89,
			"layer": "base",
			"released": "base",
			"sources": ["Exchanger", "Synthetix"]
		},
		{
			"sip": 91,
			"layer": "base",
			"released": "base",
			"sources": ["DebtCache", "Exchanger", "Issuer"]
		},
		{
			"sip": 92,
			"layer": "base",
			"released": "base",
			"sources": ["ExchangeRates"]
		},
		{
			"sip": 94,
			"layer": "base",
			"released": "base",
			"sources": ["Exchanger", "Synthetix"]
		},
		{
			"sip": 97,
			"layer": "base",
			"released": "base",
			"sources": [
				"CollateralErc20",
				"CollateralEth",
				"CollateralManager",
				"CollateralManagerState",
				"CollateralStateErc20",
				"CollateralStateEth",
				"DebtCache",
				"FeePool",
				"Issuer",
				"SynthsBTC",
				"SynthsETH",
				"SynthsUSD"
			]
		},
		{
			"sip": 98,
			"layer": "base",
			"released": "base",
			"sources": ["Exchanger"]
		},
		{
			"sip": 100,
			"layer": "base",
			"released": "base",
			"sources": [
				"AddressResolver",
				"BinaryOptionMarketFactory",
				"BinaryOptionMarketManager",
				"DebtCache",
				"ExchangeRates",
				"Exchanger",
				"FeePool",
				"Issuer",
				"Liquidations",
				"RewardEscrowV2",
				"SystemSettings",
				"Synthetix",
				"TradingRewards",
				"Synth(s|i).+"
			]
		},
		{
			"sip": 102,
			"layer": "both",
			"released": "both",
			"sources": {
				"base": ["SynthetixBridgeToOptimism"],
				"ovm": [
					"AddressResolver",
					"CollateralManager",
					"DappMaintenance",
					"DebtCache",
					"EscrowChecker",
					"EtherCollateral",
					"EtherCollateralsUSD",
					"Exchanger",
					"ExchangeRates",
					"ExchangeState",
					"FeePool",
					"FeePoolState",
					"FlexibleStorage",
					"Issuer",
					"Math",
					"ProxyERC20",
					"ProxyERC20sUSD",
					"ProxyFeePool",
					"ProxysUSD",
					"ProxySynthetix",
					"ReadProxyAddressResolver",
					"RewardEscrow",
					"RewardEscrowV2",
					"RewardsDistribution",
					"SafeDecimalMath",
					"Synthetix",
					"SynthetixBridgeToBase",
					"SynthetixEscrow",
					"SynthetixState",
					"SynthsUSD",
					"SynthUtil",
					"SystemSettings",
					"SystemStatus",
					"TokenStatesUSD",
					"TokenStateSynthetix",
					"TradingRewards"
				]
			}
		},
		{
			"sip": 103,
			"layer": "base",
			"released": "base",
			"sources": ["CollateralStateShort", "CollateralShort", "SynthsUSD"]
		},
		{
			"sip": 105,
			"layer": "base",
			"released": "base",
			"sources": [
				"CollateralErc20",
				"CollateralEth",
				"CollateralStateErc20",
				"CollateralStateEth",
				"CollateralStateShort",
				"CollateralShort"
			]
		},
		{
			"sip": 106,
			"layer": "ovm",
			"released": "ovm",
			"sources": ["FeePool", "FeePoolState", "SynthetixState"]
		},
		{
			"sip": 109,
			"layer": "both",
			"released": "both",
			"sources": ["Synthetix", "SystemStatus"]
		},
		{
			"sip": 112,
			"released": "base",
			"layer": "base",
			"sources": [
				"DebtCache",
				"EtherWrapper",
				"FeePool",
				"NativeEtherWrapper",
				"SynthsETH",
				"SynthsUSD",
				"SystemSettings"
			]
		},
		{
			"sip": 115,
			"layer": "base",
			"released": "base"
		},
		{
			"sip": 116,
			"layer": "both",
			"released": "both",
			"sources": {
				"base": ["SynthetixBridgeToOptimism", "SynthetixBridgeEscrow"],
				"ovm": [
					"DebtCache",
					"Exchanger",
					"Synthetix",
					"SynthetixBridgeToBase",
					"SystemStatus"
				]
			}
		},
		{
			"sip": 117,
			"layer": "ovm",
			"released": "ovm",
			"sources": ["DebtCache", "Exchanger", "Synthetix"]
		},
		{
			"sip": 118,
			"layer": "both",
			"released": "both",
			"sources": ["Exchanger"]
		},
		{
			"sip": 120,
			"layer": "base",
			"sources": ["Exchanger", "ExchangeRates", "Synthetix", "SystemSettings"],
			"released": "base"
		},
		{
			"sip": 121,
			"layer": "ovm",
			"released": "ovm",
			"sources": ["EtherWrapper", "Exchanger", "Synthetix", "SystemSettings"]
		},
		{
			"sip": 127,
			"layer": "base",
			"released": "base",
			"sources": ["Exchanger", "VirtualSynthMastercopy"]
		},
		{
			"sip": 128,
			"layer": "base",
			"released": "base"
		},
		{
			"sip": 135,
			"layer": "ovm",
			"sources": [
				"CollateralManager",
				"CollateralManagerState",
				"CollateralShort",
				"CollateralUtil",
				"SynthsBTC",
				"SynthsETH",
				"SynthsLINK",
				"SynthsUSD",
				"SystemSettings"
			],
			"released": "ovm"
		},
		{
			"sip": 136,
			"layer": "base",
			"released": "base",
			"sources": ["DebtCache", "Issuer"]
		},
		{
			"sip": 138,
			"layer": "both",
			"released": "both",
			"sources": ["Exchanger", "Synthetix"]
		},
		{
			"sip": 139,
			"layer": "base",
			"released": "base",
			"sources": ["Exchanger"]
		},
		{
			"sip": 140,
			"layer": "both",
			"released": "both",
			"sources": ["Synthetix"]
		},
		{
			"sip": 142,
			"layer": "both",
			"released": "both",
			"sources": [
				"DebtCache",
				"FeePool",
				"Issuer",
				"Synthetix",
				"SynthsETH",
				"SynthsUSD",
				"SynthsBTC"
			]
		},
		{
			"sip": 145,
			"layer": "base",
			"released": "base",
			"sources": ["DebtCache"]
		},
		{
			"sip": 148,
			"layer": "both",
			"sources": [
				"Issuer",
				"Liquidator",
				"LiquidatorRewards",
				"Synthetix",
				"SystemSettings",
				"SystemSettingsLib"
			],
			"released": "both"
		},
		{
			"sip": 167,
			"layer": "both",
			"sources": {
				"base": ["OwnerRelayOnEthereum", "SystemSettings"],
				"ovm": ["Issuer", "OwnerRelayOnOptimism", "SystemSettings"]
			},
			"released": "both"
		},
		{
			"sip": 158,
			"layer": "base",
			"released": "base"
		},
		{
			"sip": 165,
			"layer": "both",
			"sources": {
				"base": [
					"FeePool",
					"Issuer",
					"OneNetAggregatorIssuedSynths",
					"OneNetAggregatorDebtRatio",
					"SynthetixBridgeToOptimism",
					"SystemSettings"
				],
				"ovm": [
					"FeePool",
					"Issuer",
					"OneNetAggregatorIssuedSynths",
					"OneNetAggregatorDebtRatio",
					"SynthetixBridgeToBase",
					"SystemSettings"
				]
			},
			"released": "both"
		},
		{
			"sip": 169,
			"layer": "base",
			"released": "base"
		},
		{
			"sip": 170,
			"layer": "base",
			"released": "base"
		},
		{
			"sip": 174,
			"layer": "both",
			"released": "both",
			"sources": ["Exchanger", "Issuer", "SynthRedeemer"]
		},
		{
			"sip": 182,
			"layer": "both",
			"sources": [
				"DebtCache",
				"FeePool",
				"Issuer",
				"Synths.*",
				"SystemSettings",
				"WrapperFactory"
			],
			"released": "both"
		},
		{
			"sip": 184,
			"layer": "both",
			"sources": ["Exchanger", "ExchangeRates", "SystemSettings"],
			"released": "both"
		},
		{
			"sip": 185,
			"layer": "both",
			"sources": ["Synthetix", "FeePool", "Issuer", "SynthetixDebtShare"],
			"released": "both"
		},
		{
			"sip": 187,
			"layer": "both",
			"sources": ["DebtCache", "Issuer"],
			"released": "both"
		},
		{
			"sip": 188,
			"layer": "base",
			"sources": [],
			"released": "base"
		},
		{
			"sip": 192,
			"layer": "both",
			"sources": ["WrapperFactory"],
			"released": "both"
		},
		{
			"sip": 193,
			"layer": "both",
			"sources": ["SystemSettings", "SystemSettingsLib"],
			"released": "both"
		},
		{
			"sip": 194,
			"layer": "ovm",
			"sources": ["Synthetix"],
			"released": "ovm"
		},
		{
			"sip": 195,
			"layer": "ovm",
			"sources": ["CollateralEth"],
			"released": "ovm"
		},
		{
			"sip": 196,
			"layer": "both",
			"sources": ["ExchangeRates"],
			"released": "both"
		},
		{
			"sip": 198,
			"layer": "both",
			"sources": [
				"Synthetix",
				"Exchanger",
				"ExchangeRates",
				"SystemSettings",
				"SystemSettingsLib"
			],
			"released": "both"
		},
		{
			"sip": 199,
			"layer": "ovm",
			"sources": [],
			"released": "ovm"
		},
		{
			"sip": 200,
			"layer": "both",
			"sources": ["FeePool"],
			"released": "both"
		},
		{
			"sip": 202,
			"layer": "base",
			"sources": ["SupplySchedule", "Synthetix"],
			"released": "base"
		},
		{
			"sip": 205,
			"layer": "ovm",
			"sources": [],
			"released": "ovm"
		},
		{
			"sip": 209,
			"layer": "both",
			"sources": ["Exchanger"],
			"released": "both"
		},
		{
			"sip": 212,
			"layer": "ovm",
			"sources": []
		},
		{
			"sip": 213,
			"layer": "ovm",
			"sources": [],
			"released": "both"
		},
		{
			"sip": 216,
			"layer": "ovm",
			"sources": [],
			"released": "both"
		},
		{
			"sip": 217,
			"layer": "ovm",
			"sources": [],
			"released": "both"
		},
		{
			"sip": 219,
			"layer": "ovm",
			"sources": [],
			"released": "both"
		},
		{
			"sip": 220,
			"layer": "both",
			"sources": ["Issuer"],
			"released": "both"
		},
		{
			"sip": 222,
			"layer": "both",
			"sources": ["Exchanger"],
			"released": "both"
		},
		{
			"sip": 223,
			"layer": "ovm",
			"sources": [],
			"released": "both"
		},
		{
			"sip": 229,
			"layer": "both",
			"sources": {
				"base": [
					"SynthetixBridgeToOptimism",
					"Issuer",
					"SystemSettings",
					"SystemSettingsLib"
				],
				"ovm": [
					"SynthetixBridgeToBase",
					"Issuer",
					"SystemSettings",
					"SystemSettingsLib"
				]
			},
			"released": "both"
		},
		{
			"sip": 230,
			"layer": "both",
			"sources": ["CircuitBreaker", "ExchangeRates", "Exchanger", "Issuer"],
			"released": "both"
		},
		{
			"sip": 235,
			"layer": "both",
			"sources": ["Issuer"],
			"released": "both"
		},
		{
			"sip": 236,
			"layer": "both",
			"sources": ["Exchanger"],
			"released": "both"
		},
		{
			"sip": 238,
			"layer": "both",
			"sources": ["Synthetix", "Synths.*", "Issuer"],
			"released": "both"
		},
		{
			"sip": 239,
			"layer": "both",
			"sources": ["Synthetix"],
			"released": "both"
		},
		{
			"sip": 240,
			"layer": "both",
			"sources": ["Issuer"],
			"released": "both"
		},
		{
			"sip": 243,
			"layer": "base",
			"sources": ["OneNetAggregatorsDEFI"],
			"released": "base"
		},
		{
			"sip": 246,
			"layer": "ovm",
			"sources": ["CollateralShort", "Issuer"],
			"released": "ovm"
		},
		{
			"sip": 249,
			"layer": "ovm",
			"sources": [],
			"released": "both"
		},
		{
			"sip": 251,
			"layer": "both",
			"sources": ["Issuer", "SystemSettings", "SystemSettingsLib"],
			"released": "both"
		},
		{
			"sip": 252,
			"layer": "both",
			"sources": [
				"Issuer",
				"RewardEscrowV2",
				"Synthetix",
				"Liquidator",
				"RewardEscrowV2Storage"
			],
			"released": "both"
		},
		{
			"sip": 257,
			"layer": "both",
			"sources": ["ExchangeRates"],
			"released": "both"
		},
		{
			"sip": 258,
			"layer": "base",
			"sources": ["ExchangeRates"],
			"released": "base"
		},
		{
			"sip": 262,
			"layer": "ovm",
			"sources": [],
			"released": "both"
		},
		{
			"sip": 267,
			"layer": "both",
			"sources": [
				"DirectIntegrationManager",
				"Exchanger",
				"ExchangeSettlementLib",
				"ExchangeRates",
				"Issuer",
				"SystemSettings",
				"SystemSettingsLib"
<<<<<<< HEAD
			]
=======
			],
			"released": "both"
>>>>>>> 178868ba
		},
		{
			"sip": 269,
			"layer": "ovm",
			"sources": [],
			"released": "both"
		}
	],
	"releases": [
		{
			"name": "Pollux",
			"released": true,
			"version": {
				"major": 2,
				"minor": 27
			},
			"sips": [63, 64, 75, 76, 78]
		},
		{
			"name": "Formalhaut",
			"released": true,
			"version": {
				"major": 2,
				"minor": 28
			},
			"sips": [85, 86]
		},
		{
			"name": "Deneb",
			"released": true,
			"version": {
				"major": 2,
				"minor": 30
			},
			"sips": [83, 84, 88]
		},
		{
			"name": "Mimosa",
			"released": true,
			"version": {
				"major": 2,
				"minor": 31
			},
			"sips": [89, 91, 92]
		},
		{
			"name": "Regulus",
			"released": true,
			"version": {
				"major": 2,
				"minor": 32
			},
			"sips": [94]
		},
		{
			"name": "Adhara",
			"released": true,
			"version": {
				"major": 2,
				"minor": 34
			},
			"sips": [98, 99]
		},
		{
			"name": "Shaula",
			"released": true,
			"version": {
				"major": 2,
				"minor": 35
			},
			"sips": [97, 100, 103]
		},
		{
			"name": "Castor",
			"released": true,
			"version": {
				"major": 2,
				"minor": 36
			},
			"sips": [60, 102, 105]
		},
		{
			"name": "Castor (Optimism)",
			"released": true,
			"ovm": true,
			"version": {
				"major": 2,
				"minor": 36
			},
			"sips": [102]
		},
		{
			"name": "Gacrux (Optimism)",
			"released": true,
			"ovm": true,
			"version": {
				"major": 2,
				"minor": 37
			},
			"sips": [106]
		},
		{
			"name": "Bellatrix",
			"released": true,
			"version": {
				"major": 2,
				"minor": 38
			},
			"sips": [109]
		},
		{
			"name": "Elnath",
			"released": true,
			"version": {
				"major": 2,
				"minor": 39
			},
			"sips": [110]
		},
		{
			"name": "L2 Phase 1 (Optimism Kovan)",
			"ovm": true,
			"released": true,
			"version": {
				"major": 2,
				"minor": 40
			},
			"sips": []
		},
		{
			"name": "Miaplacidus",
			"released": true,
			"version": {
				"major": 2,
				"minor": 41
			},
			"sips": [113]
		},
		{
			"name": "Alnilam",
			"released": true,
			"version": {
				"major": 2,
				"minor": 42
			},
			"sips": [107, 114, 126, 127]
		},
		{
			"name": "Regora",
			"released": true,
			"version": {
				"major": 2,
				"minor": 43
			},
			"sips": [115, 128]
		},
		{
			"name": "Alnair",
			"released": true,
			"version": {
				"major": 2,
				"minor": 44
			},
			"sips": [116]
		},
		{
			"name": "Alnair (Optimism)",
			"released": true,
			"ovm": true,
			"version": {
				"major": 2,
				"minor": 44
			},
			"sips": [109, 116, 117, 118]
		},
		{
			"name": "Alioth",
			"released": true,
			"version": {
				"major": 2,
				"minor": 45
			},
			"sips": [112, 136]
		},
		{
			"name": "Alnitak",
			"released": true,
			"version": {
				"major": 2,
				"minor": 46
			},
			"sips": [138, 139, 140, 151]
		},
		{
			"name": "Alnitak (Optimism)",
			"released": true,
			"version": {
				"major": 2,
				"minor": 46
			},
			"ovm": true,
			"sips": [138, 139, 140]
		},
		{
			"name": "Dubhe (Optimism)",
			"released": true,
			"version": {
				"major": 2,
				"minor": 47
			},
			"ovm": true,
			"sips": [121]
		},
		{
			"name": "Mirfak",
			"released": true,
			"version": {
				"major": 2,
				"minor": 48
			},
			"sips": [142, 145, 170, 174]
		},
		{
			"name": "Wezen",
			"released": true,
			"version": {
				"major": 2,
				"minor": 49
			},
			"sips": [158, 169]
		},
		{
			"name": "Sargas (Optimism)",
			"ovm": true,
			"released": true,
			"version": {
				"major": 2,
				"minor": 50
			},
			"sips": [135, 142, 174]
		},
		{
			"name": "Kaus",
			"released": true,
			"version": {
				"major": 2,
				"minor": 51
			},
			"sips": [187]
		},
		{
			"name": "Kaus (Optimism)",
			"ovm": true,
			"released": true,
			"version": {
				"major": 2,
				"minor": 51
			},
			"sips": [187]
		},
		{
			"name": "Avior (Optimism)",
			"ovm": true,
			"released": true,
			"version": {
				"major": 2,
				"minor": 52
			},
			"sips": [182]
		},
		{
			"name": "Alkaid",
			"released": true,
			"version": {
				"major": 2,
				"minor": 53
			},
			"sips": [120, 182]
		},
		{
			"name": "Menkalinan",
			"released": true,
			"version": {
				"major": 2,
				"minor": 54
			},
			"sips": [167]
		},
		{
			"name": "Menkalinan (Optimism)",
			"ovm": true,
			"released": true,
			"version": {
				"major": 2,
				"minor": 54
			},
			"sips": [167]
		},
		{
			"name": "Atria",
			"released": true,
			"version": {
				"major": 2,
				"minor": 55
			},
			"sips": [192]
		},
		{
			"name": "Atria (Optimism)",
			"ovm": true,
			"released": true,
			"version": {
				"major": 2,
				"minor": 55
			},
			"sips": [192]
		},
		{
			"name": "Alhena",
			"released": true,
			"version": {
				"major": 2,
				"minor": 56
			},
			"sips": [188]
		},
		{
			"name": "Alhena (Optimism)",
			"ovm": true,
			"released": true,
			"version": {
				"major": 2,
				"minor": 56
			},
			"sips": [194, 195]
		},
		{
			"name": "Peacock",
			"released": true,
			"version": {
				"major": 2,
				"minor": 57
			},
			"sips": [200]
		},
		{
			"name": "Peacock (Optimism)",
			"ovm": true,
			"released": true,
			"version": {
				"major": 2,
				"minor": 57
			},
			"sips": [200]
		},
		{
			"name": "Alsephina",
			"released": true,
			"version": {
				"major": 2,
				"minor": 58
			},
			"sips": [184, 193, 196]
		},
		{
			"name": "Alsephina (Optimism)",
			"ovm": true,
			"released": true,
			"version": {
				"major": 2,
				"minor": 58
			},
			"sips": [184, 193, 196]
		},
		{
			"name": "Mirzam",
			"released": true,
			"version": {
				"major": 2,
				"minor": 59
			},
			"sips": [209]
		},
		{
			"name": "Mirzam (Optimism)",
			"ovm": true,
			"released": true,
			"version": {
				"major": 2,
				"minor": 59
			},
			"sips": [209]
		},
		{
			"name": "Alphard",
			"released": true,
			"version": {
				"major": 2,
				"minor": 60
			},
			"sips": [185]
		},
		{
			"name": "Alphard (Optimism)",
			"ovm": true,
			"released": true,
			"version": {
				"major": 2,
				"minor": 60
			},
			"sips": [185]
		},
		{
			"name": "Polaris (Optimism)",
			"ovm": true,
			"released": true,
			"version": {
				"major": 2,
				"minor": 61
			},
			"sips": [199]
		},
		{
			"name": "Hamal",
			"released": true,
			"version": {
				"major": 2,
				"minor": 62
			},
			"sips": [202]
		},
		{
			"name": "Algieba (Optimism)",
			"ovm": true,
			"released": true,
			"version": {
				"major": 2,
				"minor": 63
			},
			"sips": [205]
		},
		{
			"name": "Diphda",
			"released": true,
			"version": {
				"major": 2,
				"minor": 64
			},
			"sips": [80, 165]
		},
		{
			"name": "Diphda (Optimism)",
			"ovm": true,
			"released": true,
			"version": {
				"major": 2,
				"minor": 64
			},
			"sips": [80, 165, 213]
		},
		{
			"name": "Mizar",
			"released": true,
			"version": {
				"major": 2,
				"minor": 65
			},
			"sips": [220]
		},
		{
			"name": "Mizar (Optimism)",
			"ovm": true,
			"released": true,
			"version": {
				"major": 2,
				"minor": 65
			},
			"sips": [220]
		},
		{
			"name": "Nunki (Optimism)",
			"ovm": true,
			"released": true,
			"version": {
				"major": 2,
				"minor": 66
			},
			"sips": [217]
		},
		{
			"name": "Mirach",
			"version": {
				"major": 2,
				"minor": 68
			},
			"sips": [198, 222, 229],
			"released": true
		},
		{
			"name": "Mirach (Optimism)",
			"ovm": true,
			"version": {
				"major": 2,
				"minor": 68
			},
			"sips": [198, 216, 219, 222, 223, 229],
			"released": true
		},
		{
			"name": "Alpheratz",
			"version": {
				"major": 2,
				"minor": 69
			},
			"sips": [148, 236],
			"released": true
		},
		{
			"name": "Alpheratz (Optimism)",
			"ovm": true,
			"version": {
				"major": 2,
				"minor": 69
			},
			"sips": [148, 236],
			"released": true
		},
		{
			"name": "Rasalhague",
			"version": {
				"major": 2,
				"minor": 70
			},
			"sips": [239],
			"released": true
		},
		{
			"name": "Rasalhague (Optimism)",
			"ovm": true,
			"version": {
				"major": 2,
				"minor": 70
			},
			"sips": [239],
			"released": true
		},
		{
			"name": "Kochab (Optimism)",
			"ovm": true,
			"version": {
				"major": 2,
				"minor": 71
			},
			"sips": [246],
			"released": true
		},
		{
			"name": "Saiph",
			"version": {
				"major": 2,
				"minor": 72
			},
			"sips": [235, 238, 240],
			"released": true
		},
		{
			"name": "Saiph (Optimism)",
			"ovm": true,
			"version": {
				"major": 2,
				"minor": 72
			},
			"sips": [235, 238, 240],
			"released": true
		},
		{
			"name": "Denebola",
			"version": {
				"major": 2,
				"minor": 73
			},
			"sips": [243],
			"released": true
		},
		{
			"name": "Algol",
			"version": {
				"major": 2,
				"minor": 74
			},
			"sips": [251],
			"released": true
		},
		{
			"name": "Algol (Optimism)",
			"ovm": true,
			"version": {
				"major": 2,
				"minor": 74
			},
			"sips": [251],
			"released": true
		},
		{
			"name": "Tiaki",
			"version": {
				"major": 2,
				"minor": 75
			},
			"sips": [258],
			"released": true
		},
		{
			"name": "Muhlifain",
			"version": {
				"major": 2,
				"minor": 76
			},
			"sips": [230, 257],
			"released": true
		},
		{
			"name": "Muhlifain (Optimism)",
			"ovm": true,
			"version": {
				"major": 2,
				"minor": 76
			},
			"sips": [230, 249, 257, 262, 269],
			"released": true
		},
		{
			"name": "Aspidiske",
			"version": {
				"major": 2,
				"minor": 77
			},
			"sips": [252],
			"released": true
		},
		{
			"name": "Aspidiske (Optimism)",
			"ovm": true,
			"version": {
				"major": 2,
				"minor": 77
			},
			"sips": [252],
			"released": true
		},
		{
			"name": "Suhail",
			"version": {
				"major": 2,
				"minor": 78
			},
<<<<<<< HEAD
			"sips": [267]
=======
			"sips": [267],
			"released": true
>>>>>>> 178868ba
		},
		{
			"name": "Suhail (Optimism)",
			"ovm": true,
			"version": {
				"major": 2,
				"minor": 78
			},
<<<<<<< HEAD
			"sips": [267]
=======
			"sips": [267],
			"released": true
>>>>>>> 178868ba
		}
	]
}<|MERGE_RESOLUTION|>--- conflicted
+++ resolved
@@ -735,12 +735,8 @@
 				"Issuer",
 				"SystemSettings",
 				"SystemSettingsLib"
-<<<<<<< HEAD
-			]
-=======
 			],
 			"released": "both"
->>>>>>> 178868ba
 		},
 		{
 			"sip": 269,
@@ -1397,12 +1393,8 @@
 				"major": 2,
 				"minor": 78
 			},
-<<<<<<< HEAD
-			"sips": [267]
-=======
 			"sips": [267],
 			"released": true
->>>>>>> 178868ba
 		},
 		{
 			"name": "Suhail (Optimism)",
@@ -1411,12 +1403,8 @@
 				"major": 2,
 				"minor": 78
 			},
-<<<<<<< HEAD
-			"sips": [267]
-=======
 			"sips": [267],
 			"released": true
->>>>>>> 178868ba
 		}
 	]
 }