{
	"sips": [
		{
			"sip": 60,
			"layer": "base",
			"released": "base",
			"sources": [
				"FeePool",
				"Issuer",
				"RewardEscrowV2",
				"Synthetix",
				"SystemSettings"
			]
		},
		{
			"sip": 63,
			"layer": "base",
			"released": "base",
			"sources": ["Exchanger", "Synthetix", "SystemSettings", "TradingRewards"]
		},
		{
			"sip": 64,
			"layer": "base",
			"released": "base",
			"sources": [
				"Exchanger",
				"ExchangeRates",
				"FeePool",
				"FlexibleStorage",
				"Issuer",
				"FeePool",
				"Liquidations",
				"SystemSettings"
			]
		},
		{
			"sip": 75,
			"layer": "base",
			"released": "base",
			"sources": ["ExchangeRates"]
		},
		{
			"sip": 76,
			"layer": "base",
			"released": "base",
			"sources": [
				"Exchanger",
				"ExchangeRates",
				"FeePool",
				"Issuer",
				"Liquidations",
				"Synthetix",
				"SystemSettings"
			]
		},
		{
			"sip": 78,
			"layer": "base",
			"released": "base",
			"sources": ["Exchanger", "ExchangeRates"]
		},
		{
			"sip": 80,
			"layer": "both",
			"sources": {
				"base": [
					"Exchanger",
					"ExchangeRates",
					"ExchangeCircuitBreaker",
					"FeePool",
					"Issuer",
					"DebtCache",
					"Synth(s|i).+",
					"SignedSafeDecimalMath",
					"SystemStatus",
					"FuturesMarketManager"
				],
				"ovm": [
					"Exchanger",
					"ExchangeRates",
					"ExchangeCircuitBreaker",
					"FeePool",
					"Issuer",
					"DebtCache",
					"Synth(s|i).+",
					"SignedSafeDecimalMath",
					"SystemStatus",
					"FuturesMarket.+",
					"FuturesMarketManager",
					"FuturesMarketSettings",
					"FuturesMarketData"
				]
			},
			"released": "both"
		},
		{
			"sip": 83,
			"layer": "base",
			"released": "base",
			"sources": ["Exchanger", "ExchangeRates", "Issuer", "SystemSettings"]
		},
		{
			"sip": 85,
			"layer": "base",
			"released": "base",
			"sources": ["EtherCollateralsUSD", "FeePool", "Issuer", "SynthsUSD"]
		},
		{
			"sip": 86,
			"layer": "base",
			"released": "base",
			"sources": ["ExchangeRates"]
		},
		{
			"sip": 88,
			"layer": "base",
			"released": "base",
			"sources": ["ExchangeRates"]
		},
		{
			"sip": 89,
			"layer": "base",
			"released": "base",
			"sources": ["Exchanger", "Synthetix"]
		},
		{
			"sip": 91,
			"layer": "base",
			"released": "base",
			"sources": ["DebtCache", "Exchanger", "Issuer"]
		},
		{
			"sip": 92,
			"layer": "base",
			"released": "base",
			"sources": ["ExchangeRates"]
		},
		{
			"sip": 94,
			"layer": "base",
			"released": "base",
			"sources": ["Exchanger", "Synthetix"]
		},
		{
			"sip": 97,
			"layer": "base",
			"released": "base",
			"sources": [
				"CollateralErc20",
				"CollateralEth",
				"CollateralManager",
				"CollateralManagerState",
				"CollateralStateErc20",
				"CollateralStateEth",
				"DebtCache",
				"FeePool",
				"Issuer",
				"SynthsBTC",
				"SynthsETH",
				"SynthsUSD"
			]
		},
		{
			"sip": 98,
			"layer": "base",
			"released": "base",
			"sources": ["Exchanger"]
		},
		{
			"sip": 100,
			"layer": "base",
			"released": "base",
			"sources": [
				"AddressResolver",
				"BinaryOptionMarketFactory",
				"BinaryOptionMarketManager",
				"DebtCache",
				"ExchangeRates",
				"Exchanger",
				"FeePool",
				"Issuer",
				"Liquidations",
				"RewardEscrowV2",
				"SystemSettings",
				"Synthetix",
				"TradingRewards",
				"Synth(s|i).+"
			]
		},
		{
			"sip": 102,
			"layer": "both",
			"released": "both",
			"sources": {
				"base": ["SynthetixBridgeToOptimism"],
				"ovm": [
					"AddressResolver",
					"CollateralManager",
					"DappMaintenance",
					"DebtCache",
					"EscrowChecker",
					"EtherCollateral",
					"EtherCollateralsUSD",
					"Exchanger",
					"ExchangeRates",
					"ExchangeState",
					"FeePool",
					"FeePoolState",
					"FlexibleStorage",
					"Issuer",
					"Math",
					"ProxyERC20",
					"ProxyERC20sUSD",
					"ProxyFeePool",
					"ProxysUSD",
					"ProxySynthetix",
					"ReadProxyAddressResolver",
					"RewardEscrow",
					"RewardEscrowV2",
					"RewardsDistribution",
					"SafeDecimalMath",
					"Synthetix",
					"SynthetixBridgeToBase",
					"SynthetixEscrow",
					"SynthetixState",
					"SynthsUSD",
					"SynthUtil",
					"SystemSettings",
					"SystemStatus",
					"TokenStatesUSD",
					"TokenStateSynthetix",
					"TradingRewards"
				]
			}
		},
		{
			"sip": 103,
			"layer": "base",
			"released": "base",
			"sources": ["CollateralStateShort", "CollateralShort", "SynthsUSD"]
		},
		{
			"sip": 105,
			"layer": "base",
			"released": "base",
			"sources": [
				"CollateralErc20",
				"CollateralEth",
				"CollateralStateErc20",
				"CollateralStateEth",
				"CollateralStateShort",
				"CollateralShort"
			]
		},
		{
			"sip": 106,
			"layer": "ovm",
			"released": "ovm",
			"sources": ["FeePool", "FeePoolState", "SynthetixState"]
		},
		{
			"sip": 109,
			"layer": "both",
			"released": "both",
			"sources": ["Synthetix", "SystemStatus"]
		},
		{
			"sip": 112,
			"released": "base",
			"layer": "base",
			"sources": [
				"DebtCache",
				"EtherWrapper",
				"FeePool",
				"NativeEtherWrapper",
				"SynthsETH",
				"SynthsUSD",
				"SystemSettings"
			]
		},
		{
			"sip": 115,
			"layer": "base",
			"released": "base"
		},
		{
			"sip": 116,
			"layer": "both",
			"released": "both",
			"sources": {
				"base": ["SynthetixBridgeToOptimism", "SynthetixBridgeEscrow"],
				"ovm": [
					"DebtCache",
					"Exchanger",
					"Synthetix",
					"SynthetixBridgeToBase",
					"SystemStatus"
				]
			}
		},
		{
			"sip": 117,
			"layer": "ovm",
			"released": "ovm",
			"sources": ["DebtCache", "Exchanger", "Synthetix"]
		},
		{
			"sip": 118,
			"layer": "both",
			"released": "both",
			"sources": ["Exchanger"]
		},
		{
			"sip": 120,
			"layer": "base",
			"sources": ["Exchanger", "ExchangeRates", "Synthetix", "SystemSettings"],
			"released": "base"
		},
		{
			"sip": 121,
			"layer": "ovm",
			"released": "ovm",
			"sources": ["EtherWrapper", "Exchanger", "Synthetix", "SystemSettings"]
		},
		{
			"sip": 127,
			"layer": "base",
			"released": "base",
			"sources": ["Exchanger", "VirtualSynthMastercopy"]
		},
		{
			"sip": 128,
			"layer": "base",
			"released": "base"
		},
		{
			"sip": 135,
			"layer": "ovm",
			"sources": [
				"CollateralManager",
				"CollateralManagerState",
				"CollateralShort",
				"CollateralUtil",
				"SynthsBTC",
				"SynthsETH",
				"SynthsLINK",
				"SynthsUSD",
				"SystemSettings"
			],
			"released": "ovm"
		},
		{
			"sip": 136,
			"layer": "base",
			"released": "base",
			"sources": ["DebtCache", "Issuer"]
		},
		{
			"sip": 138,
			"layer": "both",
			"released": "both",
			"sources": ["Exchanger", "Synthetix"]
		},
		{
			"sip": 139,
			"layer": "base",
			"released": "base",
			"sources": ["Exchanger"]
		},
		{
			"sip": 140,
			"layer": "both",
			"released": "both",
			"sources": ["Synthetix"]
		},
		{
			"sip": 142,
			"layer": "both",
			"released": "both",
			"sources": [
				"DebtCache",
				"FeePool",
				"Issuer",
				"Synthetix",
				"SynthsETH",
				"SynthsUSD",
				"SynthsBTC"
			]
		},
		{
			"sip": 145,
			"layer": "base",
			"released": "base",
			"sources": ["DebtCache"]
		},
		{
			"sip": 148,
			"layer": "both",
			"sources": [
				"Issuer",
				"Liquidator",
				"LiquidatorRewards",
				"Synthetix",
				"SystemSettings",
				"SystemSettingsLib"
			],
			"released": "both"
		},
		{
			"sip": 167,
			"layer": "both",
			"sources": {
				"base": ["OwnerRelayOnEthereum", "SystemSettings"],
				"ovm": ["Issuer", "OwnerRelayOnOptimism", "SystemSettings"]
			},
			"released": "both"
		},
		{
			"sip": 158,
			"layer": "base",
			"released": "base"
		},
		{
			"sip": 165,
			"layer": "both",
			"sources": {
				"base": [
					"FeePool",
					"Issuer",
					"OneNetAggregatorIssuedSynths",
					"OneNetAggregatorDebtRatio",
					"SynthetixBridgeToOptimism",
					"SystemSettings"
				],
				"ovm": [
					"FeePool",
					"Issuer",
					"OneNetAggregatorIssuedSynths",
					"OneNetAggregatorDebtRatio",
					"SynthetixBridgeToBase",
					"SystemSettings"
				]
			},
			"released": "both"
		},
		{
			"sip": 169,
			"layer": "base",
			"released": "base"
		},
		{
			"sip": 170,
			"layer": "base",
			"released": "base"
		},
		{
			"sip": 174,
			"layer": "both",
			"released": "both",
			"sources": ["Exchanger", "Issuer", "SynthRedeemer"]
		},
		{
			"sip": 182,
			"layer": "both",
			"sources": [
				"DebtCache",
				"FeePool",
				"Issuer",
				"Synths.*",
				"SystemSettings",
				"WrapperFactory"
			],
			"released": "both"
		},
		{
			"sip": 184,
			"layer": "both",
			"sources": ["Exchanger", "ExchangeRates", "SystemSettings"],
			"released": "both"
		},
		{
			"sip": 185,
			"layer": "both",
			"sources": ["Synthetix", "FeePool", "Issuer", "SynthetixDebtShare"],
			"released": "both"
		},
		{
			"sip": 187,
			"layer": "both",
			"sources": ["DebtCache", "Issuer"],
			"released": "both"
		},
		{
			"sip": 188,
			"layer": "base",
			"sources": [],
			"released": "base"
		},
		{
			"sip": 192,
			"layer": "both",
			"sources": ["WrapperFactory"],
			"released": "both"
		},
		{
			"sip": 193,
			"layer": "both",
			"sources": ["SystemSettings", "SystemSettingsLib"],
			"released": "both"
		},
		{
			"sip": 194,
			"layer": "ovm",
			"sources": ["Synthetix"],
			"released": "ovm"
		},
		{
			"sip": 195,
			"layer": "ovm",
			"sources": ["CollateralEth"],
			"released": "ovm"
		},
		{
			"sip": 196,
			"layer": "both",
			"sources": ["ExchangeRates"],
			"released": "both"
		},
		{
			"sip": 198,
			"layer": "both",
			"sources": [
				"Synthetix",
				"Exchanger",
				"ExchangeRates",
				"SystemSettings",
				"SystemSettingsLib"
			],
			"released": "both"
		},
		{
			"sip": 199,
			"layer": "ovm",
			"sources": [],
			"released": "ovm"
		},
		{
			"sip": 200,
			"layer": "both",
			"sources": ["FeePool"],
			"released": "both"
		},
		{
			"sip": 202,
			"layer": "base",
			"sources": ["SupplySchedule", "Synthetix"],
			"released": "base"
		},
		{
			"sip": 205,
			"layer": "ovm",
			"sources": [],
			"released": "ovm"
		},
		{
			"sip": 209,
			"layer": "both",
			"sources": ["Exchanger"],
			"released": "both"
		},
		{
			"sip": 212,
			"layer": "ovm",
			"sources": []
		},
		{
			"sip": 213,
			"layer": "ovm",
			"sources": [],
			"released": "both"
		},
		{
			"sip": 216,
			"layer": "ovm",
			"sources": [],
			"released": "both"
		},
		{
			"sip": 217,
			"layer": "ovm",
			"sources": [],
			"released": "both"
		},
		{
			"sip": 219,
			"layer": "ovm",
			"sources": [],
			"released": "both"
		},
		{
			"sip": 220,
			"layer": "both",
			"sources": ["Issuer"],
			"released": "both"
		},
		{
			"sip": 222,
			"layer": "both",
			"sources": ["Exchanger"],
			"released": "both"
		},
		{
			"sip": 223,
			"layer": "ovm",
			"sources": [],
			"released": "both"
		},
		{
			"sip": 229,
			"layer": "both",
			"sources": {
				"base": [
					"SynthetixBridgeToOptimism",
					"Issuer",
					"SystemSettings",
					"SystemSettingsLib"
				],
				"ovm": [
					"SynthetixBridgeToBase",
					"Issuer",
					"SystemSettings",
					"SystemSettingsLib"
				]
			},
			"released": "both"
		},
		{
			"sip": 230,
			"layer": "both",
<<<<<<< HEAD
			"sources": ["CircuitBreaker", "ExchangeRates", "Exchanger", "Issuer"]
=======
			"sources": ["CircuitBreaker", "ExchangeRates", "Exchanger", "Issuer"],
			"released": "both"
>>>>>>> abfb9d4a
		},
		{
			"sip": 235,
			"layer": "both",
			"sources": ["Issuer"],
			"released": "both"
		},
		{
			"sip": 236,
			"layer": "both",
			"sources": ["Exchanger"],
			"released": "both"
		},
		{
			"sip": 238,
			"layer": "both",
			"sources": ["Synthetix", "Synths.*", "Issuer"],
			"released": "both"
		},
		{
			"sip": 239,
			"layer": "both",
			"sources": ["Synthetix"],
			"released": "both"
		},
		{
			"sip": 240,
			"layer": "both",
			"sources": ["Issuer"],
			"released": "both"
		},
		{
			"sip": 243,
			"layer": "base",
			"sources": ["OneNetAggregatorsDEFI"],
			"released": "base"
		},
		{
			"sip": 246,
			"layer": "ovm",
			"sources": ["CollateralShort", "Issuer"],
			"released": "ovm"
		},
		{
			"sip": 249,
			"layer": "ovm",
			"sources": [],
			"released": "both"
		},
		{
			"sip": 251,
			"layer": "both",
			"sources": ["Issuer", "SystemSettings", "SystemSettingsLib"],
			"released": "both"
		},
		{
			"sip": 257,
			"layer": "both",
<<<<<<< HEAD
			"sources": ["ExchangeRates"]
=======
			"sources": ["ExchangeRates"],
			"released": "both"
>>>>>>> abfb9d4a
		},
		{
			"sip": 258,
			"layer": "base",
			"sources": ["ExchangeRates"],
			"released": "base"
		},
		{
			"sip": 262,
			"layer": "ovm",
			"sources": [],
			"released": "both"
		},
		{
			"sip": 269,
			"layer": "ovm",
			"sources": [],
			"released": "both"
		}
	],
	"releases": [
		{
			"name": "Pollux",
			"released": true,
			"version": {
				"major": 2,
				"minor": 27
			},
			"sips": [63, 64, 75, 76, 78]
		},
		{
			"name": "Formalhaut",
			"released": true,
			"version": {
				"major": 2,
				"minor": 28
			},
			"sips": [85, 86]
		},
		{
			"name": "Deneb",
			"released": true,
			"version": {
				"major": 2,
				"minor": 30
			},
			"sips": [83, 84, 88]
		},
		{
			"name": "Mimosa",
			"released": true,
			"version": {
				"major": 2,
				"minor": 31
			},
			"sips": [89, 91, 92]
		},
		{
			"name": "Regulus",
			"released": true,
			"version": {
				"major": 2,
				"minor": 32
			},
			"sips": [94]
		},
		{
			"name": "Adhara",
			"released": true,
			"version": {
				"major": 2,
				"minor": 34
			},
			"sips": [98, 99]
		},
		{
			"name": "Shaula",
			"released": true,
			"version": {
				"major": 2,
				"minor": 35
			},
			"sips": [97, 100, 103]
		},
		{
			"name": "Castor",
			"released": true,
			"version": {
				"major": 2,
				"minor": 36
			},
			"sips": [60, 102, 105]
		},
		{
			"name": "Castor (Optimism)",
			"released": true,
			"ovm": true,
			"version": {
				"major": 2,
				"minor": 36
			},
			"sips": [102]
		},
		{
			"name": "Gacrux (Optimism)",
			"released": true,
			"ovm": true,
			"version": {
				"major": 2,
				"minor": 37
			},
			"sips": [106]
		},
		{
			"name": "Bellatrix",
			"released": true,
			"version": {
				"major": 2,
				"minor": 38
			},
			"sips": [109]
		},
		{
			"name": "Elnath",
			"released": true,
			"version": {
				"major": 2,
				"minor": 39
			},
			"sips": [110]
		},
		{
			"name": "L2 Phase 1 (Optimism Kovan)",
			"ovm": true,
			"released": true,
			"version": {
				"major": 2,
				"minor": 40
			},
			"sips": []
		},
		{
			"name": "Miaplacidus",
			"released": true,
			"version": {
				"major": 2,
				"minor": 41
			},
			"sips": [113]
		},
		{
			"name": "Alnilam",
			"released": true,
			"version": {
				"major": 2,
				"minor": 42
			},
			"sips": [107, 114, 126, 127]
		},
		{
			"name": "Regora",
			"released": true,
			"version": {
				"major": 2,
				"minor": 43
			},
			"sips": [115, 128]
		},
		{
			"name": "Alnair",
			"released": true,
			"version": {
				"major": 2,
				"minor": 44
			},
			"sips": [116]
		},
		{
			"name": "Alnair (Optimism)",
			"released": true,
			"ovm": true,
			"version": {
				"major": 2,
				"minor": 44
			},
			"sips": [109, 116, 117, 118]
		},
		{
			"name": "Alioth",
			"released": true,
			"version": {
				"major": 2,
				"minor": 45
			},
			"sips": [112, 136]
		},
		{
			"name": "Alnitak",
			"released": true,
			"version": {
				"major": 2,
				"minor": 46
			},
			"sips": [138, 139, 140, 151]
		},
		{
			"name": "Alnitak (Optimism)",
			"released": true,
			"version": {
				"major": 2,
				"minor": 46
			},
			"ovm": true,
			"sips": [138, 139, 140]
		},
		{
			"name": "Dubhe (Optimism)",
			"released": true,
			"version": {
				"major": 2,
				"minor": 47
			},
			"ovm": true,
			"sips": [121]
		},
		{
			"name": "Mirfak",
			"released": true,
			"version": {
				"major": 2,
				"minor": 48
			},
			"sips": [142, 145, 170, 174]
		},
		{
			"name": "Wezen",
			"released": true,
			"version": {
				"major": 2,
				"minor": 49
			},
			"sips": [158, 169]
		},
		{
			"name": "Sargas (Optimism)",
			"ovm": true,
			"released": true,
			"version": {
				"major": 2,
				"minor": 50
			},
			"sips": [135, 142, 174]
		},
		{
			"name": "Kaus",
			"released": true,
			"version": {
				"major": 2,
				"minor": 51
			},
			"sips": [187]
		},
		{
			"name": "Kaus (Optimism)",
			"ovm": true,
			"released": true,
			"version": {
				"major": 2,
				"minor": 51
			},
			"sips": [187]
		},
		{
			"name": "Avior (Optimism)",
			"ovm": true,
			"released": true,
			"version": {
				"major": 2,
				"minor": 52
			},
			"sips": [182]
		},
		{
			"name": "Alkaid",
			"released": true,
			"version": {
				"major": 2,
				"minor": 53
			},
			"sips": [120, 182]
		},
		{
			"name": "Menkalinan",
			"released": true,
			"version": {
				"major": 2,
				"minor": 54
			},
			"sips": [167]
		},
		{
			"name": "Menkalinan (Optimism)",
			"ovm": true,
			"released": true,
			"version": {
				"major": 2,
				"minor": 54
			},
			"sips": [167]
		},
		{
			"name": "Atria",
			"released": true,
			"version": {
				"major": 2,
				"minor": 55
			},
			"sips": [192]
		},
		{
			"name": "Atria (Optimism)",
			"ovm": true,
			"released": true,
			"version": {
				"major": 2,
				"minor": 55
			},
			"sips": [192]
		},
		{
			"name": "Alhena",
			"released": true,
			"version": {
				"major": 2,
				"minor": 56
			},
			"sips": [188]
		},
		{
			"name": "Alhena (Optimism)",
			"ovm": true,
			"released": true,
			"version": {
				"major": 2,
				"minor": 56
			},
			"sips": [194, 195]
		},
		{
			"name": "Peacock",
			"released": true,
			"version": {
				"major": 2,
				"minor": 57
			},
			"sips": [200]
		},
		{
			"name": "Peacock (Optimism)",
			"ovm": true,
			"released": true,
			"version": {
				"major": 2,
				"minor": 57
			},
			"sips": [200]
		},
		{
			"name": "Alsephina",
			"released": true,
			"version": {
				"major": 2,
				"minor": 58
			},
			"sips": [184, 193, 196]
		},
		{
			"name": "Alsephina (Optimism)",
			"ovm": true,
			"released": true,
			"version": {
				"major": 2,
				"minor": 58
			},
			"sips": [184, 193, 196]
		},
		{
			"name": "Mirzam",
			"released": true,
			"version": {
				"major": 2,
				"minor": 59
			},
			"sips": [209]
		},
		{
			"name": "Mirzam (Optimism)",
			"ovm": true,
			"released": true,
			"version": {
				"major": 2,
				"minor": 59
			},
			"sips": [209]
		},
		{
			"name": "Alphard",
			"released": true,
			"version": {
				"major": 2,
				"minor": 60
			},
			"sips": [185]
		},
		{
			"name": "Alphard (Optimism)",
			"ovm": true,
			"released": true,
			"version": {
				"major": 2,
				"minor": 60
			},
			"sips": [185]
		},
		{
			"name": "Polaris (Optimism)",
			"ovm": true,
			"released": true,
			"version": {
				"major": 2,
				"minor": 61
			},
			"sips": [199]
		},
		{
			"name": "Hamal",
			"released": true,
			"version": {
				"major": 2,
				"minor": 62
			},
			"sips": [202]
		},
		{
			"name": "Algieba (Optimism)",
			"ovm": true,
			"released": true,
			"version": {
				"major": 2,
				"minor": 63
			},
			"sips": [205]
		},
		{
			"name": "Diphda",
			"released": true,
			"version": {
				"major": 2,
				"minor": 64
			},
			"sips": [80, 165]
		},
		{
			"name": "Diphda (Optimism)",
			"ovm": true,
			"released": true,
			"version": {
				"major": 2,
				"minor": 64
			},
			"sips": [80, 165, 213]
		},
		{
			"name": "Mizar",
			"released": true,
			"version": {
				"major": 2,
				"minor": 65
			},
			"sips": [220]
		},
		{
			"name": "Mizar (Optimism)",
			"ovm": true,
			"released": true,
			"version": {
				"major": 2,
				"minor": 65
			},
			"sips": [220]
		},
		{
			"name": "Nunki (Optimism)",
			"ovm": true,
			"released": true,
			"version": {
				"major": 2,
				"minor": 66
			},
			"sips": [217]
		},
		{
			"name": "Mirach",
			"version": {
				"major": 2,
				"minor": 68
			},
			"sips": [198, 222, 229],
			"released": true
		},
		{
			"name": "Mirach (Optimism)",
			"ovm": true,
			"version": {
				"major": 2,
				"minor": 68
			},
			"sips": [198, 216, 219, 222, 223, 229],
			"released": true
		},
		{
			"name": "Alpheratz",
			"version": {
				"major": 2,
				"minor": 69
			},
			"sips": [148, 236],
			"released": true
		},
		{
			"name": "Alpheratz (Optimism)",
			"ovm": true,
			"version": {
				"major": 2,
				"minor": 69
			},
			"sips": [148, 236],
			"released": true
		},
		{
			"name": "Rasalhague",
			"version": {
				"major": 2,
				"minor": 70
			},
			"sips": [239],
			"released": true
		},
		{
			"name": "Rasalhague (Optimism)",
			"ovm": true,
			"version": {
				"major": 2,
				"minor": 70
			},
			"sips": [239],
			"released": true
		},
		{
			"name": "Kochab (Optimism)",
			"ovm": true,
			"version": {
				"major": 2,
				"minor": 71
			},
			"sips": [246],
			"released": true
		},
		{
			"name": "Saiph",
			"version": {
				"major": 2,
				"minor": 72
			},
			"sips": [235, 238, 240],
			"released": true
		},
		{
			"name": "Saiph (Optimism)",
			"ovm": true,
			"version": {
				"major": 2,
				"minor": 72
			},
			"sips": [235, 238, 240],
			"released": true
		},
		{
			"name": "Denebola",
			"version": {
				"major": 2,
				"minor": 73
			},
			"sips": [243],
			"released": true
		},
		{
			"name": "Algol",
			"version": {
				"major": 2,
				"minor": 74
			},
			"sips": [251],
			"released": true
		},
		{
			"name": "Algol (Optimism)",
			"ovm": true,
			"version": {
				"major": 2,
				"minor": 74
			},
			"sips": [251],
			"released": true
		},
		{
			"name": "Tiaki",
			"version": {
				"major": 2,
				"minor": 75
			},
			"sips": [258],
			"released": true
		},
		{
			"name": "Muhlifain",
			"version": {
				"major": 2,
				"minor": 76
			},
<<<<<<< HEAD
			"sips": [230, 257]
=======
			"sips": [230, 257],
			"released": true
>>>>>>> abfb9d4a
		},
		{
			"name": "Muhlifain (Optimism)",
			"ovm": true,
			"version": {
				"major": 2,
				"minor": 76
			},
<<<<<<< HEAD
			"sips": [230, 257]
=======
			"sips": [230, 249, 257, 262, 269],
			"released": true
>>>>>>> abfb9d4a
		}
	]
}<|MERGE_RESOLUTION|>--- conflicted
+++ resolved
@@ -637,12 +637,8 @@
 		{
 			"sip": 230,
 			"layer": "both",
-<<<<<<< HEAD
-			"sources": ["CircuitBreaker", "ExchangeRates", "Exchanger", "Issuer"]
-=======
 			"sources": ["CircuitBreaker", "ExchangeRates", "Exchanger", "Issuer"],
 			"released": "both"
->>>>>>> abfb9d4a
 		},
 		{
 			"sip": 235,
@@ -701,12 +697,8 @@
 		{
 			"sip": 257,
 			"layer": "both",
-<<<<<<< HEAD
-			"sources": ["ExchangeRates"]
-=======
 			"sources": ["ExchangeRates"],
 			"released": "both"
->>>>>>> abfb9d4a
 		},
 		{
 			"sip": 258,
@@ -1337,12 +1329,8 @@
 				"major": 2,
 				"minor": 76
 			},
-<<<<<<< HEAD
-			"sips": [230, 257]
-=======
 			"sips": [230, 257],
 			"released": true
->>>>>>> abfb9d4a
 		},
 		{
 			"name": "Muhlifain (Optimism)",
@@ -1351,12 +1339,8 @@
 				"major": 2,
 				"minor": 76
 			},
-<<<<<<< HEAD
-			"sips": [230, 257]
-=======
 			"sips": [230, 249, 257, 262, 269],
 			"released": true
->>>>>>> abfb9d4a
 		}
 	]
 }