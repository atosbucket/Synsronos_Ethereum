{
	"sips": [
		{
			"sip": 60,
			"layer": "base",
			"released": "base",
			"sources": [
				"FeePool",
				"Issuer",
				"RewardEscrowV2",
				"Synthetix",
				"SystemSettings"
			]
		},
		{
			"sip": 63,
			"layer": "base",
			"released": "base",
			"sources": ["Exchanger", "Synthetix", "SystemSettings", "TradingRewards"]
		},
		{
			"sip": 64,
			"layer": "base",
			"released": "base",
			"sources": [
				"Exchanger",
				"ExchangeRates",
				"FeePool",
				"FlexibleStorage",
				"Issuer",
				"FeePool",
				"Liquidations",
				"SystemSettings"
			]
		},
		{
			"sip": 75,
			"layer": "base",
			"released": "base",
			"sources": ["ExchangeRates"]
		},
		{
			"sip": 76,
			"layer": "base",
			"released": "base",
			"sources": [
				"Exchanger",
				"ExchangeRates",
				"FeePool",
				"Issuer",
				"Liquidations",
				"Synthetix",
				"SystemSettings"
			]
		},
		{
			"sip": 78,
			"layer": "base",
			"released": "base",
			"sources": ["Exchanger", "ExchangeRates"]
		},
		{
			"sip": 80,
			"layer": "both",
			"sources": {
				"base": [
					"Exchanger",
					"ExchangeRates",
					"ExchangeCircuitBreaker",
					"FeePool",
					"Issuer",
					"DebtCache",
					"Synth(s|i).+",
					"SignedSafeDecimalMath",
					"SystemStatus",
					"FuturesMarketManager"
				],
				"ovm": [
					"Exchanger",
					"ExchangeRates",
					"ExchangeCircuitBreaker",
					"FeePool",
					"Issuer",
					"DebtCache",
					"Synth(s|i).+",
					"SignedSafeDecimalMath",
					"SystemStatus",
					"FuturesMarket.+",
					"FuturesMarketManager",
					"FuturesMarketSettings",
					"FuturesMarketData"
				]
			},
			"released": "both"
		},
		{
			"sip": 83,
			"layer": "base",
			"released": "base",
			"sources": ["Exchanger", "ExchangeRates", "Issuer", "SystemSettings"]
		},
		{
			"sip": 85,
			"layer": "base",
			"released": "base",
			"sources": ["EtherCollateralsUSD", "FeePool", "Issuer", "SynthsUSD"]
		},
		{
			"sip": 86,
			"layer": "base",
			"released": "base",
			"sources": ["ExchangeRates"]
		},
		{
			"sip": 88,
			"layer": "base",
			"released": "base",
			"sources": ["ExchangeRates"]
		},
		{
			"sip": 89,
			"layer": "base",
			"released": "base",
			"sources": ["Exchanger", "Synthetix"]
		},
		{
			"sip": 91,
			"layer": "base",
			"released": "base",
			"sources": ["DebtCache", "Exchanger", "Issuer"]
		},
		{
			"sip": 92,
			"layer": "base",
			"released": "base",
			"sources": ["ExchangeRates"]
		},
		{
			"sip": 94,
			"layer": "base",
			"released": "base",
			"sources": ["Exchanger", "Synthetix"]
		},
		{
			"sip": 97,
			"layer": "base",
			"released": "base",
			"sources": [
				"CollateralErc20",
				"CollateralEth",
				"CollateralManager",
				"CollateralManagerState",
				"CollateralStateErc20",
				"CollateralStateEth",
				"DebtCache",
				"FeePool",
				"Issuer",
				"SynthsBTC",
				"SynthsETH",
				"SynthsUSD"
			]
		},
		{
			"sip": 98,
			"layer": "base",
			"released": "base",
			"sources": ["Exchanger"]
		},
		{
			"sip": 100,
			"layer": "base",
			"released": "base",
			"sources": [
				"AddressResolver",
				"BinaryOptionMarketFactory",
				"BinaryOptionMarketManager",
				"DebtCache",
				"ExchangeRates",
				"Exchanger",
				"FeePool",
				"Issuer",
				"Liquidations",
				"RewardEscrowV2",
				"SystemSettings",
				"Synthetix",
				"TradingRewards",
				"Synth(s|i).+"
			]
		},
		{
			"sip": 102,
			"layer": "both",
			"released": "both",
			"sources": {
				"base": ["SynthetixBridgeToOptimism"],
				"ovm": [
					"AddressResolver",
					"CollateralManager",
					"DappMaintenance",
					"DebtCache",
					"EscrowChecker",
					"EtherCollateral",
					"EtherCollateralsUSD",
					"Exchanger",
					"ExchangeRates",
					"ExchangeState",
					"FeePool",
					"FeePoolState",
					"FlexibleStorage",
					"Issuer",
					"Math",
					"ProxyERC20",
					"ProxyERC20sUSD",
					"ProxyFeePool",
					"ProxysUSD",
					"ProxySynthetix",
					"ReadProxyAddressResolver",
					"RewardEscrow",
					"RewardEscrowV2",
					"RewardsDistribution",
					"SafeDecimalMath",
					"Synthetix",
					"SynthetixBridgeToBase",
					"SynthetixEscrow",
					"SynthetixState",
					"SynthsUSD",
					"SynthUtil",
					"SystemSettings",
					"SystemStatus",
					"TokenStatesUSD",
					"TokenStateSynthetix",
					"TradingRewards"
				]
			}
		},
		{
			"sip": 103,
			"layer": "base",
			"released": "base",
			"sources": ["CollateralStateShort", "CollateralShort", "SynthsUSD"]
		},
		{
			"sip": 105,
			"layer": "base",
			"released": "base",
			"sources": [
				"CollateralErc20",
				"CollateralEth",
				"CollateralStateErc20",
				"CollateralStateEth",
				"CollateralStateShort",
				"CollateralShort"
			]
		},
		{
			"sip": 106,
			"layer": "ovm",
			"released": "ovm",
			"sources": ["FeePool", "FeePoolState", "SynthetixState"]
		},
		{
			"sip": 109,
			"layer": "both",
			"released": "both",
			"sources": ["Synthetix", "SystemStatus"]
		},
		{
			"sip": 112,
			"released": "base",
			"layer": "base",
			"sources": [
				"DebtCache",
				"EtherWrapper",
				"FeePool",
				"NativeEtherWrapper",
				"SynthsETH",
				"SynthsUSD",
				"SystemSettings"
			]
		},
		{
			"sip": 115,
			"layer": "base",
			"released": "base"
		},
		{
			"sip": 116,
			"layer": "both",
			"released": "both",
			"sources": {
				"base": ["SynthetixBridgeToOptimism", "SynthetixBridgeEscrow"],
				"ovm": [
					"DebtCache",
					"Exchanger",
					"Synthetix",
					"SynthetixBridgeToBase",
					"SystemStatus"
				]
			}
		},
		{
			"sip": 117,
			"layer": "ovm",
			"released": "ovm",
			"sources": ["DebtCache", "Exchanger", "Synthetix"]
		},
		{
			"sip": 118,
			"layer": "both",
			"released": "both",
			"sources": ["Exchanger"]
		},
		{
			"sip": 120,
			"layer": "base",
			"sources": ["Exchanger", "ExchangeRates", "Synthetix", "SystemSettings"],
			"released": "base"
		},
		{
			"sip": 121,
			"layer": "ovm",
			"released": "ovm",
			"sources": ["EtherWrapper", "Exchanger", "Synthetix", "SystemSettings"]
		},
		{
			"sip": 127,
			"layer": "base",
			"released": "base",
			"sources": ["Exchanger", "VirtualSynthMastercopy"]
		},
		{
			"sip": 128,
			"layer": "base",
			"released": "base"
		},
		{
			"sip": 135,
			"layer": "ovm",
			"sources": [
				"CollateralManager",
				"CollateralManagerState",
				"CollateralShort",
				"CollateralUtil",
				"SynthsBTC",
				"SynthsETH",
				"SynthsLINK",
				"SynthsUSD",
				"SystemSettings"
			],
			"released": "ovm"
		},
		{
			"sip": 136,
			"layer": "base",
			"released": "base",
			"sources": ["DebtCache", "Issuer"]
		},
		{
			"sip": 138,
			"layer": "both",
			"released": "both",
			"sources": ["Exchanger", "Synthetix"]
		},
		{
			"sip": 139,
			"layer": "base",
			"released": "base",
			"sources": ["Exchanger"]
		},
		{
			"sip": 140,
			"layer": "both",
			"released": "both",
			"sources": ["Synthetix"]
		},
		{
			"sip": 142,
			"layer": "both",
			"released": "both",
			"sources": [
				"DebtCache",
				"FeePool",
				"Issuer",
				"Synthetix",
				"SynthsETH",
				"SynthsUSD",
				"SynthsBTC"
			]
		},
		{
			"sip": 145,
			"layer": "base",
			"released": "base",
			"sources": ["DebtCache"]
		},
		{
			"sip": 167,
			"layer": "both",
			"sources": {
				"base": ["OwnerRelayOnEthereum", "SystemSettings"],
				"ovm": ["Issuer", "OwnerRelayOnOptimism", "SystemSettings"]
			},
			"released": "both"
		},
		{
			"sip": 158,
			"layer": "base",
			"released": "base"
		},
		{
			"sip": 165,
			"layer": "both",
			"sources": {
				"base": [
					"FeePool",
					"Issuer",
					"OneNetAggregatorIssuedSynths",
					"OneNetAggregatorDebtRatio",
					"SynthetixBridgeToOptimism",
					"SystemSettings"
				],
				"ovm": [
					"FeePool",
					"Issuer",
					"OneNetAggregatorIssuedSynths",
					"OneNetAggregatorDebtRatio",
					"SynthetixBridgeToBase",
					"SystemSettings"
				]
			},
			"released": "both"
		},
		{
			"sip": 169,
			"layer": "base",
			"released": "base"
		},
		{
			"sip": 170,
			"layer": "base",
			"released": "base"
		},
		{
			"sip": 174,
			"layer": "both",
			"released": "both",
			"sources": ["Exchanger", "Issuer", "SynthRedeemer"]
		},
		{
			"sip": 182,
			"layer": "both",
			"sources": [
				"DebtCache",
				"FeePool",
				"Issuer",
				"Synths.*",
				"SystemSettings",
				"WrapperFactory"
			],
			"released": "both"
		},
		{
			"sip": 184,
			"layer": "both",
			"sources": ["Exchanger", "ExchangeRates", "SystemSettings"],
			"released": "both"
		},
		{
			"sip": 185,
			"layer": "both",
			"sources": ["Synthetix", "FeePool", "Issuer", "SynthetixDebtShare"],
			"released": "both"
		},
		{
			"sip": 187,
			"layer": "both",
			"sources": ["DebtCache", "Issuer"],
			"released": "both"
		},
		{
			"sip": 188,
			"layer": "base",
			"sources": [],
			"released": "base"
		},
		{
			"sip": 192,
			"layer": "both",
			"sources": ["WrapperFactory"],
			"released": "both"
		},
		{
			"sip": 193,
			"layer": "both",
			"sources": ["SystemSettings", "SystemSettingsLib"],
			"released": "both"
		},
		{
			"sip": 194,
			"layer": "ovm",
			"sources": ["Synthetix"],
			"released": "ovm"
		},
		{
			"sip": 195,
			"layer": "ovm",
			"sources": ["CollateralEth"],
			"released": "ovm"
		},
		{
			"sip": 196,
			"layer": "both",
			"sources": ["ExchangeRates"],
			"released": "both"
		},
		{
			"sip": 199,
			"layer": "ovm",
			"sources": [],
			"released": "ovm"
		},
		{
			"sip": 200,
			"layer": "both",
			"sources": ["FeePool"],
			"released": "both"
		},
		{
			"sip": 202,
			"layer": "base",
			"sources": ["SupplySchedule", "Synthetix"],
			"released": "base"
		},
		{
			"sip": 205,
			"layer": "ovm",
			"sources": [],
			"released": "ovm"
		},
		{
			"sip": 209,
			"layer": "both",
			"sources": ["Exchanger"],
			"released": "both"
		},
		{
			"sip": 212,
			"layer": "ovm",
			"sources": []
		},
		{
			"sip": 213,
			"layer": "ovm",
			"sources": [],
			"released": "both"
		},
		{
			"sip": 217,
			"layer": "ovm",
<<<<<<< HEAD
			"sources": []
=======
			"sources": [],
			"released": "ovm"
>>>>>>> 2b23e45b
		},
		{
			"sip": 220,
			"layer": "both",
			"sources": ["Issuer"],
			"released": "both"
		}
	],
	"releases": [
		{
			"name": "Pollux",
			"released": true,
			"version": {
				"major": 2,
				"minor": 27
			},
			"sips": [63, 64, 75, 76, 78]
		},
		{
			"name": "Formalhaut",
			"released": true,
			"version": {
				"major": 2,
				"minor": 28
			},
			"sips": [85, 86]
		},
		{
			"name": "Deneb",
			"released": true,
			"version": {
				"major": 2,
				"minor": 30
			},
			"sips": [83, 84, 88]
		},
		{
			"name": "Mimosa",
			"released": true,
			"version": {
				"major": 2,
				"minor": 31
			},
			"sips": [89, 91, 92]
		},
		{
			"name": "Regulus",
			"released": true,
			"version": {
				"major": 2,
				"minor": 32
			},
			"sips": [94]
		},
		{
			"name": "Adhara",
			"released": true,
			"version": {
				"major": 2,
				"minor": 34
			},
			"sips": [98, 99]
		},
		{
			"name": "Shaula",
			"released": true,
			"version": {
				"major": 2,
				"minor": 35
			},
			"sips": [97, 100, 103]
		},
		{
			"name": "Castor",
			"released": true,
			"version": {
				"major": 2,
				"minor": 36
			},
			"sips": [60, 102, 105]
		},
		{
			"name": "Castor (Optimism)",
			"released": true,
			"ovm": true,
			"version": {
				"major": 2,
				"minor": 36
			},
			"sips": [102]
		},
		{
			"name": "Gacrux (Optimism)",
			"released": true,
			"ovm": true,
			"version": {
				"major": 2,
				"minor": 37
			},
			"sips": [106]
		},
		{
			"name": "Bellatrix",
			"released": true,
			"version": {
				"major": 2,
				"minor": 38
			},
			"sips": [109]
		},
		{
			"name": "Elnath",
			"released": true,
			"version": {
				"major": 2,
				"minor": 39
			},
			"sips": [110]
		},
		{
			"name": "L2 Phase 1 (Optimism Kovan)",
			"ovm": true,
			"released": true,
			"version": {
				"major": 2,
				"minor": 40
			},
			"sips": []
		},
		{
			"name": "Miaplacidus",
			"released": true,
			"version": {
				"major": 2,
				"minor": 41
			},
			"sips": [113]
		},
		{
			"name": "Alnilam",
			"released": true,
			"version": {
				"major": 2,
				"minor": 42
			},
			"sips": [107, 114, 126, 127]
		},
		{
			"name": "Regora",
			"released": true,
			"version": {
				"major": 2,
				"minor": 43
			},
			"sips": [115, 128]
		},
		{
			"name": "Alnair",
			"released": true,
			"version": {
				"major": 2,
				"minor": 44
			},
			"sips": [116]
		},
		{
			"name": "Alnair (Optimism)",
			"released": true,
			"ovm": true,
			"version": {
				"major": 2,
				"minor": 44
			},
			"sips": [109, 116, 117, 118]
		},
		{
			"name": "Alioth",
			"released": true,
			"version": {
				"major": 2,
				"minor": 45
			},
			"sips": [112, 136]
		},
		{
			"name": "Alnitak",
			"released": true,
			"version": {
				"major": 2,
				"minor": 46
			},
			"sips": [138, 139, 140, 151]
		},
		{
			"name": "Alnitak (Optimism)",
			"released": true,
			"version": {
				"major": 2,
				"minor": 46
			},
			"ovm": true,
			"sips": [138, 139, 140]
		},
		{
			"name": "Dubhe (Optimism)",
			"released": true,
			"version": {
				"major": 2,
				"minor": 47
			},
			"ovm": true,
			"sips": [121]
		},
		{
			"name": "Mirfak",
			"released": true,
			"version": {
				"major": 2,
				"minor": 48
			},
			"sips": [142, 145, 170, 174]
		},
		{
			"name": "Wezen",
			"released": true,
			"version": {
				"major": 2,
				"minor": 49
			},
			"sips": [158, 169]
		},
		{
			"name": "Sargas (Optimism)",
			"ovm": true,
			"released": true,
			"version": {
				"major": 2,
				"minor": 50
			},
			"sips": [135, 142, 174]
		},
		{
			"name": "Kaus",
			"released": true,
			"version": {
				"major": 2,
				"minor": 51
			},
			"sips": [187]
		},
		{
			"name": "Kaus (Optimism)",
			"ovm": true,
			"released": true,
			"version": {
				"major": 2,
				"minor": 51
			},
			"sips": [187]
		},
		{
			"name": "Avior (Optimism)",
			"ovm": true,
			"released": true,
			"version": {
				"major": 2,
				"minor": 52
			},
			"sips": [182]
		},
		{
			"name": "Alkaid",
			"released": true,
			"version": {
				"major": 2,
				"minor": 53
			},
			"sips": [120, 182]
		},
		{
			"name": "Menkalinan",
			"released": true,
			"version": {
				"major": 2,
				"minor": 54
			},
			"sips": [167]
		},
		{
			"name": "Menkalinan (Optimism)",
			"ovm": true,
			"released": true,
			"version": {
				"major": 2,
				"minor": 54
			},
			"sips": [167]
		},
		{
			"name": "Atria",
			"released": true,
			"version": {
				"major": 2,
				"minor": 55
			},
			"sips": [192]
		},
		{
			"name": "Atria (Optimism)",
			"ovm": true,
			"released": true,
			"version": {
				"major": 2,
				"minor": 55
			},
			"sips": [192]
		},
		{
			"name": "Alhena",
			"released": true,
			"version": {
				"major": 2,
				"minor": 56
			},
			"sips": [188]
		},
		{
			"name": "Alhena (Optimism)",
			"ovm": true,
			"released": true,
			"version": {
				"major": 2,
				"minor": 56
			},
			"sips": [194, 195]
		},
		{
			"name": "Peacock",
			"released": true,
			"version": {
				"major": 2,
				"minor": 57
			},
			"sips": [200]
		},
		{
			"name": "Peacock (Optimism)",
			"ovm": true,
			"released": true,
			"version": {
				"major": 2,
				"minor": 57
			},
			"sips": [200]
		},
		{
			"name": "Alsephina",
			"released": true,
			"version": {
				"major": 2,
				"minor": 58
			},
			"sips": [184, 193, 196]
		},
		{
			"name": "Alsephina (Optimism)",
			"ovm": true,
			"released": true,
			"version": {
				"major": 2,
				"minor": 58
			},
			"sips": [184, 193, 196]
		},
		{
			"name": "Mirzam",
			"released": true,
			"version": {
				"major": 2,
				"minor": 59
			},
			"sips": [209]
		},
		{
			"name": "Mirzam (Optimism)",
			"ovm": true,
			"released": true,
			"version": {
				"major": 2,
				"minor": 59
			},
			"sips": [209]
		},
		{
			"name": "Alphard",
			"released": true,
			"version": {
				"major": 2,
				"minor": 60
			},
			"sips": [185]
		},
		{
			"name": "Alphard (Optimism)",
			"ovm": true,
			"released": true,
			"version": {
				"major": 2,
				"minor": 60
			},
			"sips": [185]
		},
		{
			"name": "Polaris (Optimism)",
			"ovm": true,
			"released": true,
			"version": {
				"major": 2,
				"minor": 61
			},
			"sips": [199]
		},
		{
			"name": "Hamal",
			"released": true,
			"version": {
				"major": 2,
				"minor": 62
			},
			"sips": [202]
		},
		{
			"name": "Algieba (Optimism)",
			"ovm": true,
			"released": true,
			"version": {
				"major": 2,
				"minor": 63
			},
			"sips": [205]
		},
		{
			"name": "Diphda",
			"released": true,
			"version": {
				"major": 2,
				"minor": 64
			},
			"sips": [80, 165]
		},
		{
			"name": "Diphda (Optimism)",
			"ovm": true,
			"released": true,
			"version": {
				"major": 2,
				"minor": 64
			},
			"sips": [80, 165, 213]
		},
		{
			"name": "Mizar",
			"released": true,
			"version": {
				"major": 2,
				"minor": 65
			},
			"sips": [220]
		},
		{
			"name": "Mizar (Optimism)",
			"ovm": true,
			"released": true,
			"version": {
				"major": 2,
				"minor": 65
			},
			"sips": [220]
		},
		{
			"name": "Nunki (Optimism)",
			"ovm": true,
			"released": true,
			"version": {
				"major": 2,
				"minor": 66
			},
			"sips": [217]
		}
	]
}<|MERGE_RESOLUTION|>--- conflicted
+++ resolved
@@ -557,12 +557,8 @@
 		{
 			"sip": 217,
 			"layer": "ovm",
-<<<<<<< HEAD
-			"sources": []
-=======
 			"sources": [],
 			"released": "ovm"
->>>>>>> 2b23e45b
 		},
 		{
 			"sip": 220,
