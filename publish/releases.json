{
	"sips": [
		{
			"sip": 60,
			"layer": "base",
			"released": "base",
			"sources": [
				"FeePool",
				"Issuer",
				"RewardEscrowV2",
				"Synthetix",
				"SystemSettings"
			]
		},
		{
			"sip": 63,
			"layer": "base",
			"released": "base",
			"sources": ["Exchanger", "Synthetix", "SystemSettings", "TradingRewards"]
		},
		{
			"sip": 64,
			"layer": "base",
			"released": "base",
			"sources": [
				"Exchanger",
				"ExchangeRates",
				"FeePool",
				"FlexibleStorage",
				"Issuer",
				"FeePool",
				"Liquidations",
				"SystemSettings"
			]
		},
		{
			"sip": 75,
			"layer": "base",
			"released": "base",
			"sources": ["ExchangeRates"]
		},
		{
			"sip": 76,
			"layer": "base",
			"released": "base",
			"sources": [
				"Exchanger",
				"ExchangeRates",
				"FeePool",
				"Issuer",
				"Liquidations",
				"Synthetix",
				"SystemSettings"
			]
		},
		{
			"sip": 78,
			"layer": "base",
			"released": "base",
			"sources": ["Exchanger", "ExchangeRates"]
		},
		{
			"sip": 80,
			"layer": "both",
			"sources": {
				"base": [
					"Exchanger",
					"ExchangeRates",
					"ExchangeCircuitBreaker",
					"FeePool",
					"Issuer",
					"DebtCache",
					"Synth(s|i).+",
					"SignedSafeDecimalMath",
					"SystemStatus",
					"FuturesMarketManager"
				],
				"ovm": [
					"Exchanger",
					"ExchangeRates",
					"ExchangeCircuitBreaker",
					"FeePool",
					"Issuer",
					"DebtCache",
					"Synth(s|i).+",
					"SignedSafeDecimalMath",
					"SystemStatus",
					"FuturesMarket.+",
					"FuturesMarketManager",
					"FuturesMarketSettings",
					"FuturesMarketData"
				]
			},
			"released": "both"
		},
		{
			"sip": 83,
			"layer": "base",
			"released": "base",
			"sources": ["Exchanger", "ExchangeRates", "Issuer", "SystemSettings"]
		},
		{
			"sip": 85,
			"layer": "base",
			"released": "base",
			"sources": ["EtherCollateralsUSD", "FeePool", "Issuer", "SynthsUSD"]
		},
		{
			"sip": 86,
			"layer": "base",
			"released": "base",
			"sources": ["ExchangeRates"]
		},
		{
			"sip": 88,
			"layer": "base",
			"released": "base",
			"sources": ["ExchangeRates"]
		},
		{
			"sip": 89,
			"layer": "base",
			"released": "base",
			"sources": ["Exchanger", "Synthetix"]
		},
		{
			"sip": 91,
			"layer": "base",
			"released": "base",
			"sources": ["DebtCache", "Exchanger", "Issuer"]
		},
		{
			"sip": 92,
			"layer": "base",
			"released": "base",
			"sources": ["ExchangeRates"]
		},
		{
			"sip": 94,
			"layer": "base",
			"released": "base",
			"sources": ["Exchanger", "Synthetix"]
		},
		{
			"sip": 97,
			"layer": "base",
			"released": "base",
			"sources": [
				"CollateralErc20",
				"CollateralEth",
				"CollateralManager",
				"CollateralManagerState",
				"CollateralStateErc20",
				"CollateralStateEth",
				"DebtCache",
				"FeePool",
				"Issuer",
				"SynthsBTC",
				"SynthsETH",
				"SynthsUSD"
			]
		},
		{
			"sip": 98,
			"layer": "base",
			"released": "base",
			"sources": ["Exchanger"]
		},
		{
			"sip": 100,
			"layer": "base",
			"released": "base",
			"sources": [
				"AddressResolver",
				"BinaryOptionMarketFactory",
				"BinaryOptionMarketManager",
				"DebtCache",
				"ExchangeRates",
				"Exchanger",
				"FeePool",
				"Issuer",
				"Liquidations",
				"RewardEscrowV2",
				"SystemSettings",
				"Synthetix",
				"TradingRewards",
				"Synth(s|i).+"
			]
		},
		{
			"sip": 102,
			"layer": "both",
			"released": "both",
			"sources": {
				"base": ["SynthetixBridgeToOptimism"],
				"ovm": [
					"AddressResolver",
					"CollateralManager",
					"DappMaintenance",
					"DebtCache",
					"EscrowChecker",
					"EtherCollateral",
					"EtherCollateralsUSD",
					"Exchanger",
					"ExchangeRates",
					"ExchangeState",
					"FeePool",
					"FeePoolState",
					"FlexibleStorage",
					"Issuer",
					"Math",
					"ProxyERC20",
					"ProxyERC20sUSD",
					"ProxyFeePool",
					"ProxysUSD",
					"ProxySynthetix",
					"ReadProxyAddressResolver",
					"RewardEscrow",
					"RewardEscrowV2",
					"RewardsDistribution",
					"SafeDecimalMath",
					"Synthetix",
					"SynthetixBridgeToBase",
					"SynthetixEscrow",
					"SynthetixState",
					"SynthsUSD",
					"SynthUtil",
					"SystemSettings",
					"SystemStatus",
					"TokenStatesUSD",
					"TokenStateSynthetix",
					"TradingRewards"
				]
			}
		},
		{
			"sip": 103,
			"layer": "base",
			"released": "base",
			"sources": ["CollateralStateShort", "CollateralShort", "SynthsUSD"]
		},
		{
			"sip": 105,
			"layer": "base",
			"released": "base",
			"sources": [
				"CollateralErc20",
				"CollateralEth",
				"CollateralStateErc20",
				"CollateralStateEth",
				"CollateralStateShort",
				"CollateralShort"
			]
		},
		{
			"sip": 106,
			"layer": "ovm",
			"released": "ovm",
			"sources": ["FeePool", "FeePoolState", "SynthetixState"]
		},
		{
			"sip": 109,
			"layer": "both",
			"released": "both",
			"sources": ["Synthetix", "SystemStatus"]
		},
		{
			"sip": 112,
			"released": "base",
			"layer": "base",
			"sources": [
				"DebtCache",
				"EtherWrapper",
				"FeePool",
				"NativeEtherWrapper",
				"SynthsETH",
				"SynthsUSD",
				"SystemSettings"
			]
		},
		{
			"sip": 115,
			"layer": "base",
			"released": "base"
		},
		{
			"sip": 116,
			"layer": "both",
			"released": "both",
			"sources": {
				"base": ["SynthetixBridgeToOptimism", "SynthetixBridgeEscrow"],
				"ovm": [
					"DebtCache",
					"Exchanger",
					"Synthetix",
					"SynthetixBridgeToBase",
					"SystemStatus"
				]
			}
		},
		{
			"sip": 117,
			"layer": "ovm",
			"released": "ovm",
			"sources": ["DebtCache", "Exchanger", "Synthetix"]
		},
		{
			"sip": 118,
			"layer": "both",
			"released": "both",
			"sources": ["Exchanger"]
		},
		{
			"sip": 120,
			"layer": "base",
			"sources": ["Exchanger", "ExchangeRates", "Synthetix", "SystemSettings"],
			"released": "base"
		},
		{
			"sip": 121,
			"layer": "ovm",
			"released": "ovm",
			"sources": ["EtherWrapper", "Exchanger", "Synthetix", "SystemSettings"]
		},
		{
			"sip": 127,
			"layer": "base",
			"released": "base",
			"sources": ["Exchanger", "VirtualSynthMastercopy"]
		},
		{
			"sip": 128,
			"layer": "base",
			"released": "base"
		},
		{
			"sip": 135,
			"layer": "ovm",
			"sources": [
				"CollateralManager",
				"CollateralManagerState",
				"CollateralShort",
				"CollateralUtil",
				"SynthsBTC",
				"SynthsETH",
				"SynthsLINK",
				"SynthsUSD",
				"SystemSettings"
			],
			"released": "ovm"
		},
		{
			"sip": 136,
			"layer": "base",
			"released": "base",
			"sources": ["DebtCache", "Issuer"]
		},
		{
			"sip": 138,
			"layer": "both",
			"released": "both",
			"sources": ["Exchanger", "Synthetix"]
		},
		{
			"sip": 139,
			"layer": "base",
			"released": "base",
			"sources": ["Exchanger"]
		},
		{
			"sip": 140,
			"layer": "both",
			"released": "both",
			"sources": ["Synthetix"]
		},
		{
			"sip": 142,
			"layer": "both",
			"released": "both",
			"sources": [
				"DebtCache",
				"FeePool",
				"Issuer",
				"Synthetix",
				"SynthsETH",
				"SynthsUSD",
				"SynthsBTC"
			]
		},
		{
			"sip": 145,
			"layer": "base",
			"released": "base",
			"sources": ["DebtCache"]
		},
		{
			"sip": 148,
			"layer": "both",
			"sources": [
				"Issuer",
				"Liquidator",
				"LiquidatorRewards",
				"Synthetix",
				"SystemSettings",
				"SystemSettingsLib"
			],
			"released": "both"
		},
		{
			"sip": 167,
			"layer": "both",
			"sources": {
				"base": ["OwnerRelayOnEthereum", "SystemSettings"],
				"ovm": ["Issuer", "OwnerRelayOnOptimism", "SystemSettings"]
			},
			"released": "both"
		},
		{
			"sip": 158,
			"layer": "base",
			"released": "base"
		},
		{
			"sip": 165,
			"layer": "both",
			"sources": {
				"base": [
					"FeePool",
					"Issuer",
					"OneNetAggregatorIssuedSynths",
					"OneNetAggregatorDebtRatio",
					"SynthetixBridgeToOptimism",
					"SystemSettings"
				],
				"ovm": [
					"FeePool",
					"Issuer",
					"OneNetAggregatorIssuedSynths",
					"OneNetAggregatorDebtRatio",
					"SynthetixBridgeToBase",
					"SystemSettings"
				]
			},
			"released": "both"
		},
		{
			"sip": 169,
			"layer": "base",
			"released": "base"
		},
		{
			"sip": 170,
			"layer": "base",
			"released": "base"
		},
		{
			"sip": 174,
			"layer": "both",
			"released": "both",
			"sources": ["Exchanger", "Issuer", "SynthRedeemer"]
		},
		{
			"sip": 182,
			"layer": "both",
			"sources": [
				"DebtCache",
				"FeePool",
				"Issuer",
				"Synths.*",
				"SystemSettings",
				"WrapperFactory"
			],
			"released": "both"
		},
		{
			"sip": 184,
			"layer": "both",
			"sources": ["Exchanger", "ExchangeRates", "SystemSettings"],
			"released": "both"
		},
		{
			"sip": 185,
			"layer": "both",
			"sources": ["Synthetix", "FeePool", "Issuer", "SynthetixDebtShare"],
			"released": "both"
		},
		{
			"sip": 187,
			"layer": "both",
			"sources": ["DebtCache", "Issuer"],
			"released": "both"
		},
		{
			"sip": 188,
			"layer": "base",
			"sources": [],
			"released": "base"
		},
		{
			"sip": 192,
			"layer": "both",
			"sources": ["WrapperFactory"],
			"released": "both"
		},
		{
			"sip": 193,
			"layer": "both",
			"sources": ["SystemSettings", "SystemSettingsLib"],
			"released": "both"
		},
		{
			"sip": 194,
			"layer": "ovm",
			"sources": ["Synthetix"],
			"released": "ovm"
		},
		{
			"sip": 195,
			"layer": "ovm",
			"sources": ["CollateralEth"],
			"released": "ovm"
		},
		{
			"sip": 196,
			"layer": "both",
			"sources": ["ExchangeRates"],
			"released": "both"
		},
		{
			"sip": 198,
			"layer": "both",
			"sources": [
				"Synthetix",
				"Exchanger",
				"ExchangeRates",
				"SystemSettings",
				"SystemSettingsLib"
			],
			"released": "both"
		},
		{
			"sip": 199,
			"layer": "ovm",
			"sources": [],
			"released": "ovm"
		},
		{
			"sip": 200,
			"layer": "both",
			"sources": ["FeePool"],
			"released": "both"
		},
		{
			"sip": 202,
			"layer": "base",
			"sources": ["SupplySchedule", "Synthetix"],
			"released": "base"
		},
		{
			"sip": 205,
			"layer": "ovm",
			"sources": [],
			"released": "ovm"
		},
		{
			"sip": 209,
			"layer": "both",
			"sources": ["Exchanger"],
			"released": "both"
		},
		{
			"sip": 212,
			"layer": "ovm",
			"sources": []
		},
		{
			"sip": 213,
			"layer": "ovm",
			"sources": [],
			"released": "both"
		},
		{
			"sip": 216,
			"layer": "ovm",
			"sources": [],
			"released": "both"
		},
		{
			"sip": 217,
			"layer": "ovm",
			"sources": [],
			"released": "both"
		},
		{
			"sip": 219,
			"layer": "ovm",
			"sources": [],
			"released": "both"
		},
		{
			"sip": 220,
			"layer": "both",
			"sources": ["Issuer"],
			"released": "both"
		},
		{
			"sip": 222,
			"layer": "both",
			"sources": ["Exchanger"],
			"released": "both"
		},
		{
			"sip": 223,
			"layer": "ovm",
			"sources": [],
			"released": "both"
		},
		{
			"sip": 229,
			"layer": "both",
			"sources": {
				"base": [
					"SynthetixBridgeToOptimism",
					"Issuer",
					"SystemSettings",
					"SystemSettingsLib"
				],
				"ovm": [
					"SynthetixBridgeToBase",
					"Issuer",
					"SystemSettings",
					"SystemSettingsLib"
				]
			},
			"released": "both"
		},
		{
			"sip": 230,
			"layer": "both",
			"sources": ["CircuitBreaker", "ExchangeRates", "Exchanger", "Issuer"],
			"released": "both"
		},
		{
			"sip": 235,
			"layer": "both",
			"sources": ["Issuer"],
			"released": "both"
		},
		{
			"sip": 236,
			"layer": "both",
			"sources": ["Exchanger"],
			"released": "both"
		},
		{
			"sip": 237,
			"layer": "both",
			"sources": {
				"base": ["Issuer", "Synthetix", "DebtMigratorOnEthereum"],
				"ovm": ["Issuer", "Synthetix", "DebtMigratorOnOptimism"]
			},
			"released": "both"
		},
		{
			"sip": 238,
			"layer": "both",
			"sources": ["Synthetix", "Synths.*", "Issuer"],
			"released": "both"
		},
		{
			"sip": 239,
			"layer": "both",
			"sources": ["Synthetix"],
			"released": "both"
		},
		{
			"sip": 240,
			"layer": "both",
			"sources": ["Issuer"],
			"released": "both"
		},
		{
			"sip": 243,
			"layer": "base",
			"sources": ["OneNetAggregatorsDEFI"],
			"released": "base"
		},
		{
			"sip": 246,
			"layer": "ovm",
			"sources": ["CollateralShort", "Issuer"],
			"released": "ovm"
		},
		{
			"sip": 249,
			"layer": "ovm",
			"sources": [],
			"released": "both"
		},
		{
			"sip": 251,
			"layer": "both",
			"sources": ["Issuer", "SystemSettings", "SystemSettingsLib"],
			"released": "both"
		},
		{
			"sip": 252,
			"layer": "both",
			"sources": [
				"Issuer",
				"RewardEscrowV2",
				"Synthetix",
				"Liquidator",
				"RewardEscrowV2Storage"
			],
			"released": "both"
		},
		{
			"sip": 255,
			"layer": "both",
			"sources": ["FeePool", "Issuer"],
			"released": "both"
		},
		{
			"sip": 257,
			"layer": "both",
			"sources": ["ExchangeRates"],
			"released": "both"
		},
		{
			"sip": 258,
			"layer": "base",
			"sources": ["ExchangeRates"],
			"released": "base"
		},
		{
			"sip": 262,
			"layer": "ovm",
			"sources": [],
			"released": "both"
		},
		{
			"sip": 267,
			"layer": "both",
			"sources": [
				"DirectIntegrationManager",
				"Exchanger",
				"ExchangeSettlementLib",
				"ExchangeRates",
				"Issuer",
				"SystemSettings",
				"SystemSettingsLib"
			],
			"released": "both"
		},
		{
			"sip": 269,
			"layer": "ovm",
			"sources": [],
			"released": "both"
		},
		{
			"sip": 279,
			"layer": "both",
			"sources": [],
			"released": "both"
		},
		{
			"sip": 280,
			"layer": "both",
			"sources": {
				"base": ["FuturesMarketManager"],
				"ovm": [
					"FuturesMarketManager",
					"PerpsV2MarketSettings",
					"PerpsV2MarketData",
					"PerpsV2ExchangeRate",
					"PerpsV2Proxy.+",
					"PerpsV2Market.+",
					"PerpsV2DelayedOrder.+",
					"PerpsV2OffchainDelayedOrder.+"
				]
			},
			"released": "both"
		},
		{
			"sip": 281,
			"layer": "both",
			"sources": [],
			"released": "both"
		},
		{
			"sip": 285,
			"layer": "both",
			"sources": [],
			"released": "both"
		},
		{
			"sip": 293,
			"layer": "both",
			"sources": {
				"base": [
					"OneNetAggregatorsAAVE",
					"OneNetAggregatorsLINK",
					"OneNetAggregatorsDOT",
					"OneNetAggregatorsADA"
				],
				"ovm": [
					"OneNetAggregatorsAAVE",
					"OneNetAggregatorsLINK",
					"OneNetAggregatorsMATIC",
					"OneNetAggregatorsUNI",
					"OneNetAggregatorsAVAX",
					"OneNetAggregatorsSOL"
				]
			},
			"released": "both"
		},
		{
			"sip": 295,
			"layer": "ovm",
			"sources": [],
			"released": "ovm"
		},
		{
			"sip": 297,
			"layer": "ovm",
			"sources": {
				"ovm": [
					"PerpsV2MarketSettings",
					"PerpsV2Market[A-Z]+",
					"PerpsV2MarketViews.+",
					"PerpsV2DelayedOrder.+",
					"PerpsV2OffchainDelayedOrder.+"
				]
			},
			"released": "ovm"
		},
		{
			"sip": 298,
			"layer": "ovm",
			"sources": [],
			"released": "ovm"
		},
		{
			"sip": 299,
			"layer": "both",
			"sources": ["Synthetix", "Liquidator"],
			"released": "both"
		},
		{
			"sip": 2000,
			"layer": "ovm",
			"sources": [],
			"released": "ovm"
		},
		{
			"sip": 2004,
			"layer": "ovm",
			"sources": [],
			"released": "both"
		},
		{
			"sip": 2005,
			"layer": "both",
			"sources": {
				"base": ["FuturesMarketManager"],
				"ovm": [
					"FuturesMarketManager",
					"PerpsV2MarketSettings",
					"PerpsV2MarketData",
					"PerpsV2ExchangeRate",
					"PerpsV2Market[A-Z]+",
					"PerpsV2MarketState.+",
					"PerpsV2MarketViews.+",
					"PerpsV2DelayedIntent.+",
					"PerpsV2DelayedExecution.+",
					"PerpsV2MarketLiquidate.+"
				]
			},
			"released": "both"
		},
		{
			"sip": 2010,
			"layer": "ovm",
			"sources": [],
			"released": "ovm"
		},
		{
			"sip": 2011,
			"layer": "ovm",
			"sources": [
				"PerpsV2MarketData",
				"PerpsV2Market[A-Z]+",
				"PerpsV2MarketLiquidate[A-Z]+"
			],
			"released": "ovm"
		},
		{
			"sip": 2014,
			"layer": "ovm",
			"sources": [],
			"released": "ovm"
		},
		{
			"sip": 2015,
			"layer": "ovm",
			"sources": [],
			"released": "ovm"
		},
		{
			"sip": 2021,
			"layer": "ovm",
<<<<<<< HEAD
			"sources": []
=======
			"sources": [],
			"released": "ovm"
>>>>>>> 80b34c6c
		}
	],
	"releases": [
		{
			"name": "Pollux",
			"released": true,
			"version": {
				"major": 2,
				"minor": 27
			},
			"sips": [63, 64, 75, 76, 78]
		},
		{
			"name": "Formalhaut",
			"released": true,
			"version": {
				"major": 2,
				"minor": 28
			},
			"sips": [85, 86]
		},
		{
			"name": "Deneb",
			"released": true,
			"version": {
				"major": 2,
				"minor": 30
			},
			"sips": [83, 84, 88]
		},
		{
			"name": "Mimosa",
			"released": true,
			"version": {
				"major": 2,
				"minor": 31
			},
			"sips": [89, 91, 92]
		},
		{
			"name": "Regulus",
			"released": true,
			"version": {
				"major": 2,
				"minor": 32
			},
			"sips": [94]
		},
		{
			"name": "Adhara",
			"released": true,
			"version": {
				"major": 2,
				"minor": 34
			},
			"sips": [98, 99]
		},
		{
			"name": "Shaula",
			"released": true,
			"version": {
				"major": 2,
				"minor": 35
			},
			"sips": [97, 100, 103]
		},
		{
			"name": "Castor",
			"released": true,
			"version": {
				"major": 2,
				"minor": 36
			},
			"sips": [60, 102, 105]
		},
		{
			"name": "Castor (Optimism)",
			"released": true,
			"ovm": true,
			"version": {
				"major": 2,
				"minor": 36
			},
			"sips": [102]
		},
		{
			"name": "Gacrux (Optimism)",
			"released": true,
			"ovm": true,
			"version": {
				"major": 2,
				"minor": 37
			},
			"sips": [106]
		},
		{
			"name": "Bellatrix",
			"released": true,
			"version": {
				"major": 2,
				"minor": 38
			},
			"sips": [109]
		},
		{
			"name": "Elnath",
			"released": true,
			"version": {
				"major": 2,
				"minor": 39
			},
			"sips": [110]
		},
		{
			"name": "L2 Phase 1 (Optimism Kovan)",
			"ovm": true,
			"released": true,
			"version": {
				"major": 2,
				"minor": 40
			},
			"sips": []
		},
		{
			"name": "Miaplacidus",
			"released": true,
			"version": {
				"major": 2,
				"minor": 41
			},
			"sips": [113]
		},
		{
			"name": "Alnilam",
			"released": true,
			"version": {
				"major": 2,
				"minor": 42
			},
			"sips": [107, 114, 126, 127]
		},
		{
			"name": "Regora",
			"released": true,
			"version": {
				"major": 2,
				"minor": 43
			},
			"sips": [115, 128]
		},
		{
			"name": "Alnair",
			"released": true,
			"version": {
				"major": 2,
				"minor": 44
			},
			"sips": [116]
		},
		{
			"name": "Alnair (Optimism)",
			"released": true,
			"ovm": true,
			"version": {
				"major": 2,
				"minor": 44
			},
			"sips": [109, 116, 117, 118]
		},
		{
			"name": "Alioth",
			"released": true,
			"version": {
				"major": 2,
				"minor": 45
			},
			"sips": [112, 136]
		},
		{
			"name": "Alnitak",
			"released": true,
			"version": {
				"major": 2,
				"minor": 46
			},
			"sips": [138, 139, 140, 151]
		},
		{
			"name": "Alnitak (Optimism)",
			"released": true,
			"version": {
				"major": 2,
				"minor": 46
			},
			"ovm": true,
			"sips": [138, 139, 140]
		},
		{
			"name": "Dubhe (Optimism)",
			"released": true,
			"version": {
				"major": 2,
				"minor": 47
			},
			"ovm": true,
			"sips": [121]
		},
		{
			"name": "Mirfak",
			"released": true,
			"version": {
				"major": 2,
				"minor": 48
			},
			"sips": [142, 145, 170, 174]
		},
		{
			"name": "Wezen",
			"released": true,
			"version": {
				"major": 2,
				"minor": 49
			},
			"sips": [158, 169]
		},
		{
			"name": "Sargas (Optimism)",
			"ovm": true,
			"released": true,
			"version": {
				"major": 2,
				"minor": 50
			},
			"sips": [135, 142, 174]
		},
		{
			"name": "Kaus",
			"released": true,
			"version": {
				"major": 2,
				"minor": 51
			},
			"sips": [187]
		},
		{
			"name": "Kaus (Optimism)",
			"ovm": true,
			"released": true,
			"version": {
				"major": 2,
				"minor": 51
			},
			"sips": [187]
		},
		{
			"name": "Avior (Optimism)",
			"ovm": true,
			"released": true,
			"version": {
				"major": 2,
				"minor": 52
			},
			"sips": [182]
		},
		{
			"name": "Alkaid",
			"released": true,
			"version": {
				"major": 2,
				"minor": 53
			},
			"sips": [120, 182]
		},
		{
			"name": "Menkalinan",
			"released": true,
			"version": {
				"major": 2,
				"minor": 54
			},
			"sips": [167]
		},
		{
			"name": "Menkalinan (Optimism)",
			"ovm": true,
			"released": true,
			"version": {
				"major": 2,
				"minor": 54
			},
			"sips": [167]
		},
		{
			"name": "Atria",
			"released": true,
			"version": {
				"major": 2,
				"minor": 55
			},
			"sips": [192]
		},
		{
			"name": "Atria (Optimism)",
			"ovm": true,
			"released": true,
			"version": {
				"major": 2,
				"minor": 55
			},
			"sips": [192]
		},
		{
			"name": "Alhena",
			"released": true,
			"version": {
				"major": 2,
				"minor": 56
			},
			"sips": [188]
		},
		{
			"name": "Alhena (Optimism)",
			"ovm": true,
			"released": true,
			"version": {
				"major": 2,
				"minor": 56
			},
			"sips": [194, 195]
		},
		{
			"name": "Peacock",
			"released": true,
			"version": {
				"major": 2,
				"minor": 57
			},
			"sips": [200]
		},
		{
			"name": "Peacock (Optimism)",
			"ovm": true,
			"released": true,
			"version": {
				"major": 2,
				"minor": 57
			},
			"sips": [200]
		},
		{
			"name": "Alsephina",
			"released": true,
			"version": {
				"major": 2,
				"minor": 58
			},
			"sips": [184, 193, 196]
		},
		{
			"name": "Alsephina (Optimism)",
			"ovm": true,
			"released": true,
			"version": {
				"major": 2,
				"minor": 58
			},
			"sips": [184, 193, 196]
		},
		{
			"name": "Mirzam",
			"released": true,
			"version": {
				"major": 2,
				"minor": 59
			},
			"sips": [209]
		},
		{
			"name": "Mirzam (Optimism)",
			"ovm": true,
			"released": true,
			"version": {
				"major": 2,
				"minor": 59
			},
			"sips": [209]
		},
		{
			"name": "Alphard",
			"released": true,
			"version": {
				"major": 2,
				"minor": 60
			},
			"sips": [185]
		},
		{
			"name": "Alphard (Optimism)",
			"ovm": true,
			"released": true,
			"version": {
				"major": 2,
				"minor": 60
			},
			"sips": [185]
		},
		{
			"name": "Polaris (Optimism)",
			"ovm": true,
			"released": true,
			"version": {
				"major": 2,
				"minor": 61
			},
			"sips": [199]
		},
		{
			"name": "Hamal",
			"released": true,
			"version": {
				"major": 2,
				"minor": 62
			},
			"sips": [202]
		},
		{
			"name": "Algieba (Optimism)",
			"ovm": true,
			"released": true,
			"version": {
				"major": 2,
				"minor": 63
			},
			"sips": [205]
		},
		{
			"name": "Diphda",
			"released": true,
			"version": {
				"major": 2,
				"minor": 64
			},
			"sips": [80, 165]
		},
		{
			"name": "Diphda (Optimism)",
			"ovm": true,
			"released": true,
			"version": {
				"major": 2,
				"minor": 64
			},
			"sips": [80, 165, 213]
		},
		{
			"name": "Mizar",
			"released": true,
			"version": {
				"major": 2,
				"minor": 65
			},
			"sips": [220]
		},
		{
			"name": "Mizar (Optimism)",
			"ovm": true,
			"released": true,
			"version": {
				"major": 2,
				"minor": 65
			},
			"sips": [220]
		},
		{
			"name": "Nunki (Optimism)",
			"ovm": true,
			"released": true,
			"version": {
				"major": 2,
				"minor": 66
			},
			"sips": [217]
		},
		{
			"name": "Mirach",
			"version": {
				"major": 2,
				"minor": 68
			},
			"sips": [198, 222, 229],
			"released": true
		},
		{
			"name": "Mirach (Optimism)",
			"ovm": true,
			"version": {
				"major": 2,
				"minor": 68
			},
			"sips": [198, 216, 219, 222, 223, 229],
			"released": true
		},
		{
			"name": "Alpheratz",
			"version": {
				"major": 2,
				"minor": 69
			},
			"sips": [148, 236],
			"released": true
		},
		{
			"name": "Alpheratz (Optimism)",
			"ovm": true,
			"version": {
				"major": 2,
				"minor": 69
			},
			"sips": [148, 236],
			"released": true
		},
		{
			"name": "Rasalhague",
			"version": {
				"major": 2,
				"minor": 70
			},
			"sips": [239],
			"released": true
		},
		{
			"name": "Rasalhague (Optimism)",
			"ovm": true,
			"version": {
				"major": 2,
				"minor": 70
			},
			"sips": [239],
			"released": true
		},
		{
			"name": "Kochab (Optimism)",
			"ovm": true,
			"version": {
				"major": 2,
				"minor": 71
			},
			"sips": [246],
			"released": true
		},
		{
			"name": "Saiph",
			"version": {
				"major": 2,
				"minor": 72
			},
			"sips": [235, 238, 240],
			"released": true
		},
		{
			"name": "Saiph (Optimism)",
			"ovm": true,
			"version": {
				"major": 2,
				"minor": 72
			},
			"sips": [235, 238, 240],
			"released": true
		},
		{
			"name": "Denebola",
			"version": {
				"major": 2,
				"minor": 73
			},
			"sips": [243],
			"released": true
		},
		{
			"name": "Algol",
			"version": {
				"major": 2,
				"minor": 74
			},
			"sips": [251],
			"released": true
		},
		{
			"name": "Algol (Optimism)",
			"ovm": true,
			"version": {
				"major": 2,
				"minor": 74
			},
			"sips": [251],
			"released": true
		},
		{
			"name": "Tiaki",
			"version": {
				"major": 2,
				"minor": 75
			},
			"sips": [258],
			"released": true
		},
		{
			"name": "Muhlifain",
			"version": {
				"major": 2,
				"minor": 76
			},
			"sips": [230, 257],
			"released": true
		},
		{
			"name": "Muhlifain (Optimism)",
			"ovm": true,
			"version": {
				"major": 2,
				"minor": 76
			},
			"sips": [230, 249, 257, 262, 269],
			"released": true
		},
		{
			"name": "Aspidiske",
			"version": {
				"major": 2,
				"minor": 77
			},
			"sips": [252],
			"released": true
		},
		{
			"name": "Aspidiske (Optimism)",
			"ovm": true,
			"version": {
				"major": 2,
				"minor": 77
			},
			"sips": [252],
			"released": true
		},
		{
			"name": "Suhail",
			"version": {
				"major": 2,
				"minor": 78
			},
			"sips": [267],
			"released": true
		},
		{
			"name": "Suhail (Optimism)",
			"ovm": true,
			"version": {
				"major": 2,
				"minor": 78
			},
			"sips": [267],
			"released": true
		},
		{
			"name": "Alphecca",
			"version": {
				"major": 2,
				"minor": 79
			},
			"sips": [299],
			"released": true
		},
		{
			"name": "Alphecca (Optimism)",
			"ovm": true,
			"version": {
				"major": 2,
				"minor": 79
			},
			"sips": [299],
			"released": true
		},
		{
			"name": "Mintaka",
			"version": {
				"major": 2,
				"minor": 80
			},
			"sips": [279, 280, 281, 285],
			"released": true
		},
		{
			"name": "Mintaka (Optimism)",
			"ovm": true,
			"version": {
				"major": 2,
				"minor": 80
			},
			"sips": [279, 280, 281, 285, 297],
			"released": true
		},
		{
			"name": "Sadr",
			"version": {
				"major": 2,
				"minor": 81
			},
			"sips": [293],
			"released": true
		},
		{
			"name": "Sadr (Optimism)",
			"ovm": true,
			"version": {
				"major": 2,
				"minor": 81
			},
			"sips": [293],
			"released": true
		},
		{
			"name": "Eltanin (Optimism)",
			"ovm": true,
			"version": {
				"major": 2,
				"minor": 82
			},
			"sips": [295, 2000],
			"released": true
		},
		{
			"name": "Schedar",
			"version": {
				"major": 2,
				"minor": 83
			},
			"sips": [255],
			"released": true
		},
		{
			"name": "Schedar (Optimism)",
			"ovm": true,
			"version": {
				"major": 2,
				"minor": 83
			},
			"sips": [255],
			"released": true
		},
		{
			"name": "Naos",
			"version": {
				"major": 2,
				"minor": 84
			},
			"sips": [237],
			"released": true
		},
		{
			"name": "Naos (Optimism)",
			"ovm": true,
			"version": {
				"major": 2,
				"minor": 84
			},
			"sips": [237],
			"released": true
		},
		{
			"name": "Almach (Optimism)",
			"ovm": true,
			"version": {
				"major": 2,
				"minor": 85
			},
			"sips": [2010],
			"released": true
		},
		{
			"name": "Caph",
			"version": {
				"major": 2,
				"minor": 86
			},
			"sips": [2004, 2005],
			"released": true
		},
		{
			"name": "Caph (Optimism)",
			"ovm": true,
			"version": {
				"major": 2,
				"minor": 86
			},
			"sips": [2004, 2005],
			"released": true
		},
		{
			"name": "Izar (Optimism)",
			"ovm": true,
			"version": {
				"major": 2,
				"minor": 87
			},
			"sips": [2011],
			"released": true
		},
		{
			"name": "Dschubba (Optimism)",
			"ovm": true,
			"version": {
				"major": 2,
				"minor": 88
			},
			"sips": [298],
			"released": true
		},
		{
			"name": "Larawag (Optimism)",
			"ovm": true,
			"version": {
				"major": 2,
				"minor": 89
			},
			"sips": [2014, 2015],
			"released": true
		},
		{
			"name": "Merak (Optimism)",
			"ovm": true,
			"version": {
				"major": 2,
				"minor": 90
			},
<<<<<<< HEAD
			"sips": [2021]
=======
			"sips": [2021],
			"released": true
>>>>>>> 80b34c6c
		}
	]
}<|MERGE_RESOLUTION|>--- conflicted
+++ resolved
@@ -911,12 +911,8 @@
 		{
 			"sip": 2021,
 			"layer": "ovm",
-<<<<<<< HEAD
-			"sources": []
-=======
 			"sources": [],
 			"released": "ovm"
->>>>>>> 80b34c6c
 		}
 	],
 	"releases": [
@@ -1751,12 +1747,8 @@
 				"major": 2,
 				"minor": 90
 			},
-<<<<<<< HEAD
-			"sips": [2021]
-=======
 			"sips": [2021],
 			"released": true
->>>>>>> 80b34c6c
 		}
 	]
 }